<<<<<<< HEAD
arith_utils.py
=======
# coding=utf-8
# Copyright 2020 The Google AI Language Team Authors, Facebook AI Research authors and The HuggingFace Inc. team.
# Copyright (c) 2020, NVIDIA CORPORATION.  All rights reserved.
#
# Licensed under the Apache License, Version 2.0 (the "License");
# you may not use this file except in compliance with the License.
# You may obtain a copy of the License at
#
#     http://www.apache.org/licenses/LICENSE-2.0
#
# Unless required by applicable law or agreed to in writing, software
# distributed under the License is distributed on an "AS IS" BASIS,
# WITHOUT WARRANTIES OR CONDITIONS OF ANY KIND, either express or implied.
# See the License for the specific language governing permissions and
# limitations under the License.

import copy
import inspect
import warnings
from dataclasses import dataclass
from typing import TYPE_CHECKING, Any, Callable, Dict, List, Optional, Tuple, Union

import torch
import torch.distributed as dist
from torch import nn

from ..cache_utils import Cache, DynamicCache, StaticCache
from ..integrations.deepspeed import is_deepspeed_zero3_enabled
from ..modeling_outputs import CausalLMOutputWithPast, Seq2SeqLMOutput
from ..models.auto import (
    MODEL_FOR_CAUSAL_IMAGE_MODELING_MAPPING,
    MODEL_FOR_CAUSAL_LM_MAPPING,
    MODEL_FOR_SEQ_TO_SEQ_CAUSAL_LM_MAPPING,
    MODEL_FOR_SPEECH_SEQ_2_SEQ_MAPPING,
    MODEL_FOR_VISION_2_SEQ_MAPPING,
)
from ..utils import ModelOutput, is_accelerate_available, is_torchdynamo_compiling, logging
from .beam_constraints import DisjunctiveConstraint, PhrasalConstraint
from .beam_search import BeamScorer, BeamSearchScorer, ConstrainedBeamSearchScorer
from .candidate_generator import (
    AssistedCandidateGenerator,
    CandidateGenerator,
    PromptLookupCandidateGenerator,
    _crop_past_key_values,
    _prepare_attention_mask,
    _prepare_token_type_ids,
)
from .configuration_utils import GenerationConfig, GenerationMode
from .logits_process import (
    EncoderNoRepeatNGramLogitsProcessor,
    EncoderRepetitionPenaltyLogitsProcessor,
    EpsilonLogitsWarper,
    EtaLogitsWarper,
    ExponentialDecayLengthPenalty,
    ForcedBOSTokenLogitsProcessor,
    ForcedEOSTokenLogitsProcessor,
    ForceTokensLogitsProcessor,
    HammingDiversityLogitsProcessor,
    InfNanRemoveLogitsProcessor,
    LogitNormalization,
    LogitsProcessorList,
    MinLengthLogitsProcessor,
    MinNewTokensLengthLogitsProcessor,
    MinPLogitsWarper,
    NoBadWordsLogitsProcessor,
    NoRepeatNGramLogitsProcessor,
    PrefixConstrainedLogitsProcessor,
    RepetitionPenaltyLogitsProcessor,
    SequenceBiasLogitsProcessor,
    SuppressTokensAtBeginLogitsProcessor,
    SuppressTokensLogitsProcessor,
    TemperatureLogitsWarper,
    TopKLogitsWarper,
    TopPLogitsWarper,
    TypicalLogitsWarper,
    UnbatchedClassifierFreeGuidanceLogitsProcessor,
    WatermarkLogitsProcessor,
)
from .stopping_criteria import (
    EosTokenCriteria,
    MaxLengthCriteria,
    MaxTimeCriteria,
    StoppingCriteria,
    StoppingCriteriaList,
    StopStringCriteria,
)


if TYPE_CHECKING:
    from ..modeling_utils import PreTrainedModel
    from ..tokenization_utils_base import PreTrainedTokenizerBase
    from .streamers import BaseStreamer

logger = logging.get_logger(__name__)

if is_accelerate_available():
    from accelerate.hooks import AlignDevicesHook, add_hook_to_module

NEED_SETUP_CACHE_CLASSES_MAPPING = {
    "static": StaticCache,
}


@dataclass
class GenerateDecoderOnlyOutput(ModelOutput):
    """
    Outputs of decoder-only generation models, when using non-beam methods.

    Args:
        sequences (`torch.LongTensor` of shape `(batch_size, sequence_length)`):
            The generated sequences. The second dimension (sequence_length) is either equal to `max_length` or shorter
            if all batches finished early due to the `eos_token_id`.
        scores (`tuple(torch.FloatTensor)` *optional*, returned when `output_scores=True` is passed or when `config.output_scores=True`):
            Processed prediction scores of the language modeling head (scores for each vocabulary token before SoftMax)
            at each generation step. Tuple of `torch.FloatTensor` with up to `max_new_tokens` elements (one element for
            each generated token), with each tensor of shape `(batch_size, config.vocab_size)`.
        logits (`tuple(torch.FloatTensor)` *optional*, returned when `output_logits=True` is passed or when `config.output_logits=True`):
            Unprocessed prediction scores of the language modeling head (scores for each vocabulary token before SoftMax)
            at each generation step. Tuple of `torch.FloatTensor` with up to `max_new_tokens` elements (one element for
            each generated token), with each tensor of shape `(batch_size, config.vocab_size)`.
        attentions (`tuple(tuple(torch.FloatTensor))`, *optional*, returned when `output_attentions=True` is passed or `config.output_attentions=True`):
            Tuple (one element for each generated token) of tuples (one element for each layer of the decoder) of
            `torch.FloatTensor` of shape `(batch_size, num_heads, generated_length, sequence_length)`.
        hidden_states (`tuple(tuple(torch.FloatTensor))`, *optional*, returned when `output_hidden_states=True` is passed or when `config.output_hidden_states=True`):
            Tuple (one element for each generated token) of tuples (one element for each layer of the decoder) of
            `torch.FloatTensor` of shape `(batch_size, generated_length, hidden_size)`.
        past_key_values (`tuple(tuple(torch.FloatTensor)))`, *optional*, returned when `use_cache=True` is passed or when `config.use_cache=True`):
            NOTE: some models have a different `past_key_values` format, confirm with the model's documentation.
            Usually a Tuple (one element for each layer of the decoder) of tuples (two elements, key tensor and value
            tensor). The first Tuple is of length `config.n_layers`, with each tuple having 2 tensors of shape
            `(batch_size, num_heads, sequence_length, embed_size_per_head)`) and optionally if
            `config.is_encoder_decoder=True` 2 additional tensors of shape `(batch_size, num_heads,
            encoder_sequence_length, embed_size_per_head)`.
    """

    sequences: torch.LongTensor = None
    scores: Optional[Tuple[torch.FloatTensor]] = None
    logits: Optional[Tuple[torch.FloatTensor]] = None
    attentions: Optional[Tuple[Tuple[torch.FloatTensor]]] = None
    hidden_states: Optional[Tuple[Tuple[torch.FloatTensor]]] = None
    past_key_values: Optional[Tuple[Tuple[Tuple[torch.FloatTensor]]]] = None


@dataclass
class GenerateEncoderDecoderOutput(ModelOutput):
    """
    Outputs of encoder-decoder generation models, when using non-beam methods.

    Args:
        sequences (`torch.LongTensor` of shape `(batch_size*num_return_sequences, sequence_length)`):
            The generated sequences. The second dimension (sequence_length) is either equal to `max_length` or shorter
            if all batches finished early due to the `eos_token_id`.
        scores (`tuple(torch.FloatTensor)` *optional*, returned when `output_scores=True` is passed or when `config.output_scores=True`):
            Processed prediction scores of the language modeling head (scores for each vocabulary token before SoftMax)
            at each generation step. Tuple of `torch.FloatTensor` with up to `max_new_tokens` elements (one element for
            each generated token), with each tensor of shape `(batch_size, config.vocab_size)`.
        logits (`tuple(torch.FloatTensor)` *optional*, returned when `output_logits=True` is passed or when `config.output_logits=True`):
            Unprocessed prediction scores of the language modeling head (scores for each vocabulary token before SoftMax)
            at each generation step. Tuple of `torch.FloatTensor` with up to `max_new_tokens` elements (one element for
            each generated token), with each tensor of shape `(batch_size, config.vocab_size)`.
        encoder_attentions (`tuple(torch.FloatTensor)`, *optional*, returned when `output_attentions=True` is passed or `config.output_attentions=True`):
            Tuple of `torch.FloatTensor` (one for each layer of the decoder) of shape `(batch_size, num_heads,
            sequence_length, sequence_length)`.
        encoder_hidden_states (`tuple(torch.FloatTensor)`, *optional*, returned when `output_hidden_states=True` is passed or when `config.output_hidden_states=True`):
            Tuple of `torch.FloatTensor` (one for the output of the embeddings + one for the output of each layer) of
            shape `(batch_size, sequence_length, hidden_size)`.
        decoder_attentions (`tuple(tuple(torch.FloatTensor))`, *optional*, returned when `output_attentions=True` is passed or `config.output_attentions=True`):
            Tuple (one element for each generated token) of tuples (one element for each layer of the decoder) of
            `torch.FloatTensor` of shape `(batch_size, num_heads, generated_length, sequence_length)`.
        cross_attentions (`tuple(tuple(torch.FloatTensor))`, *optional*, returned when `output_attentions=True` is passed or `config.output_attentions=True`):
            Tuple (one element for each generated token) of tuples (one element for each layer of the decoder) of
            `torch.FloatTensor` of shape `(batch_size, num_heads, generated_length, sequence_length)`.
        decoder_hidden_states (`tuple(tuple(torch.FloatTensor))`, *optional*, returned when `output_hidden_states=True` is passed or when `config.output_hidden_states=True`):
            Tuple (one element for each generated token) of tuples (one element for each layer of the decoder) of
            `torch.FloatTensor` of shape `(batch_size, generated_length, hidden_size)`.
        past_key_values (`tuple(tuple(torch.FloatTensor)))`, *optional*, returned when `use_cache=True` is passed or when `config.use_cache=True`):
            NOTE: some models have a different `past_key_values` format, confirm with the model's documentation.
            Usually a Tuple (one element for each layer of the decoder) of tuples (two elements, key tensor and value
            tensor). The first Tuple is of length `config.n_layers`, with each tuple having 2 tensors of shape
            `(batch_size, num_heads, sequence_length, embed_size_per_head)`) and optionally if
            `config.is_encoder_decoder=True` 2 additional tensors of shape `(batch_size, num_heads,
            encoder_sequence_length, embed_size_per_head)`.
    """

    sequences: torch.LongTensor = None
    scores: Optional[Tuple[torch.FloatTensor]] = None
    logits: Optional[Tuple[torch.FloatTensor]] = None
    encoder_attentions: Optional[Tuple[torch.FloatTensor]] = None
    encoder_hidden_states: Optional[Tuple[torch.FloatTensor]] = None
    decoder_attentions: Optional[Tuple[Tuple[torch.FloatTensor]]] = None
    cross_attentions: Optional[Tuple[Tuple[torch.FloatTensor]]] = None
    decoder_hidden_states: Optional[Tuple[Tuple[torch.FloatTensor]]] = None
    past_key_values: Optional[Tuple[Tuple[Tuple[torch.FloatTensor]]]] = None


@dataclass
class GenerateBeamDecoderOnlyOutput(ModelOutput):
    """
    Outputs of decoder-only generation models, when using beam methods.

    Args:
        sequences (`torch.LongTensor` of shape `(batch_size*num_return_sequences, sequence_length)`):
            The generated sequences. The second dimension (sequence_length) is either equal to `max_length` or shorter
            if all batches finished early due to the `eos_token_id`.
        sequences_scores (`torch.FloatTensor` of shape `(batch_size*num_return_sequences)`, *optional*, returned when `output_scores=True` is passed or when `config.output_scores=True`):
            Final beam scores of the generated `sequences`.
        scores (`tuple(torch.FloatTensor)` *optional*, returned when `output_scores=True` is passed or when `config.output_scores=True`):
            Beam transition scores for each vocabulary token at each generation step. Beam transition scores consisting
            of log probabilities of tokens conditioned on log softmax of previously generated tokens in this beam.
            Tuple of `torch.FloatTensor` with up to `max_new_tokens` elements (one element for each generated token),
            with each tensor of shape `(batch_size*num_beams, config.vocab_size)`.
        logits (`tuple(torch.FloatTensor)` *optional*, returned when `output_logits=True` is passed or when `config.output_logits=True`):
            Unprocessed prediction scores of the language modeling head (scores for each vocabulary token before SoftMax)
            at each generation step. Tuple of `torch.FloatTensor` with up to `max_new_tokens` elements (one element for
            each generated token), with each tensor of shape `(batch_size, config.vocab_size)`.
        beam_indices (`torch.LongTensor`, *optional*, returned when `output_scores=True` is passed or when `config.output_scores=True`):
            Beam indices of generated token id at each generation step. `torch.LongTensor` of shape
            `(batch_size*num_return_sequences, sequence_length)`.
        attentions (`tuple(tuple(torch.FloatTensor))`, *optional*, returned when `output_attentions=True` is passed or `config.output_attentions=True`):
            Tuple (one element for each generated token) of tuples (one element for each layer of the decoder) of
            `torch.FloatTensor` of shape `(batch_size*num_beams, num_heads, generated_length, sequence_length)`.
        hidden_states (`tuple(tuple(torch.FloatTensor))`, *optional*, returned when `output_hidden_states=True` is passed or when `config.output_hidden_states=True`):
            Tuple (one element for each generated token) of tuples (one element for each layer of the decoder) of
            `torch.FloatTensor` of shape `(batch_size*num_beams*num_return_sequences, generated_length, hidden_size)`.
        past_key_values (`tuple(tuple(torch.FloatTensor)))`, *optional*, returned when `use_cache=True` is passed or when `config.use_cache=True`):
            NOTE: some models have a different `past_key_values` format, confirm with the model's documentation.
            Usually a Tuple (one element for each layer of the decoder) of tuples (two elements, key tensor and value
            tensor). The first Tuple is of length `config.n_layers`, with each tuple having 2 tensors of shape
            `(batch_size, num_heads, sequence_length, embed_size_per_head)`) and optionally if
            `config.is_encoder_decoder=True` 2 additional tensors of shape `(batch_size, num_heads,
            encoder_sequence_length, embed_size_per_head)`.
    """

    sequences: torch.LongTensor = None
    sequences_scores: Optional[torch.FloatTensor] = None
    scores: Optional[Tuple[torch.FloatTensor]] = None
    logits: Optional[Tuple[torch.FloatTensor]] = None
    beam_indices: Optional[torch.LongTensor] = None
    attentions: Optional[Tuple[Tuple[torch.FloatTensor]]] = None
    hidden_states: Optional[Tuple[Tuple[torch.FloatTensor]]] = None
    past_key_values: Optional[Tuple[Tuple[Tuple[torch.FloatTensor]]]] = None


@dataclass
class GenerateBeamEncoderDecoderOutput(ModelOutput):
    """
    Outputs of encoder-decoder generation models, when using beam methods.

    Args:
        sequences (`torch.LongTensor` of shape `(batch_size*num_return_sequences, sequence_length)`):
            The generated sequences. The second dimension (sequence_length) is either equal to `max_length` or shorter
            if all batches finished early due to the `eos_token_id`.
        sequences_scores (`torch.FloatTensor` of shape `(batch_size*num_return_sequences)`, *optional*, returned when `output_scores=True` is passed or when `config.output_scores=True`):
            Final beam scores of the generated `sequences`.
        scores (`tuple(torch.FloatTensor)` *optional*, returned when `output_scores=True` is passed or when `config.output_scores=True`):
            Beam transition scores for each vocabulary token at each generation step. Beam transition scores consisting
            of log probabilities of tokens conditioned on log softmax of previously generated tokens in this beam.
            Tuple of `torch.FloatTensor` with up to `max_new_tokens` elements (one element for each generated token),
            with each tensor of shape `(batch_size*num_beams, config.vocab_size)`.
        logits (`tuple(torch.FloatTensor)` *optional*, returned when `output_logits=True` is passed or when `config.output_logits=True`):
            Unprocessed prediction scores of the language modeling head (scores for each vocabulary token before SoftMax)
            at each generation step. Tuple of `torch.FloatTensor` with up to `max_new_tokens` elements (one element for
            each generated token), with each tensor of shape `(batch_size, config.vocab_size)`.
        beam_indices (`torch.LongTensor`, *optional*, returned when `output_scores=True` is passed or when `config.output_scores=True`):
            Beam indices of generated token id at each generation step. `torch.LongTensor` of shape
            `(batch_size*num_return_sequences, sequence_length)`.
        encoder_attentions (`tuple(torch.FloatTensor)`, *optional*, returned when `output_attentions=True` is passed or `config.output_attentions=True`):
            Tuple of `torch.FloatTensor` (one for each layer of the decoder) of shape `(batch_size, num_heads,
            sequence_length, sequence_length)`.
        encoder_hidden_states (`tuple(torch.FloatTensor)`, *optional*, returned when `output_hidden_states=True` is passed or when `config.output_hidden_states=True`):
            Tuple of `torch.FloatTensor` (one for the output of the embeddings + one for the output of each layer) of
            shape `(batch_size*num_beams*num_return_sequences, sequence_length, hidden_size)`.
        decoder_attentions (`tuple(tuple(torch.FloatTensor))`, *optional*, returned when `output_attentions=True` is passed or `config.output_attentions=True`):
            Tuple (one element for each generated token) of tuples (one element for each layer of the decoder) of
            `torch.FloatTensor` of shape `(batch_size*num_beams*num_return_sequences, num_heads, generated_length,
            sequence_length)`.
        cross_attentions (`tuple(tuple(torch.FloatTensor))`, *optional*, returned when `output_attentions=True` is passed or `config.output_attentions=True`):
            Tuple (one element for each generated token) of tuples (one element for each layer of the decoder) of
            `torch.FloatTensor` of shape `(batch_size, num_heads, generated_length, sequence_length)`.
        decoder_hidden_states (`tuple(tuple(torch.FloatTensor))`, *optional*, returned when `output_hidden_states=True` is passed or when `config.output_hidden_states=True`):
            Tuple (one element for each generated token) of tuples (one element for each layer of the decoder) of
            `torch.FloatTensor` of shape `(batch_size*num_beams*num_return_sequences, generated_length, hidden_size)`.
        past_key_values (`tuple(tuple(torch.FloatTensor)))`, *optional*, returned when `use_cache=True` is passed or when `config.use_cache=True`):
            NOTE: some models have a different `past_key_values` format, confirm with the model's documentation.
            Usually a Tuple (one element for each layer of the decoder) of tuples (two elements, key tensor and value
            tensor). The first Tuple is of length `config.n_layers`, with each tuple having 2 tensors of shape
            `(batch_size, num_heads, sequence_length, embed_size_per_head)`) and optionally if
            `config.is_encoder_decoder=True` 2 additional tensors of shape `(batch_size, num_heads,
            encoder_sequence_length, embed_size_per_head)`.
    """

    sequences: torch.LongTensor = None
    sequences_scores: Optional[torch.FloatTensor] = None
    scores: Optional[Tuple[torch.FloatTensor]] = None
    logits: Optional[Tuple[torch.FloatTensor]] = None
    beam_indices: Optional[torch.LongTensor] = None
    encoder_attentions: Optional[Tuple[torch.FloatTensor]] = None
    encoder_hidden_states: Optional[Tuple[torch.FloatTensor]] = None
    decoder_attentions: Optional[Tuple[Tuple[torch.FloatTensor]]] = None
    cross_attentions: Optional[Tuple[Tuple[torch.FloatTensor]]] = None
    decoder_hidden_states: Optional[Tuple[Tuple[torch.FloatTensor]]] = None
    past_key_values: Optional[Tuple[Tuple[Tuple[torch.FloatTensor]]]] = None


# Equivalent classes (kept for retrocompatibility purposes)
GreedySearchDecoderOnlyOutput = GenerateDecoderOnlyOutput
ContrastiveSearchDecoderOnlyOutput = GenerateDecoderOnlyOutput
SampleDecoderOnlyOutput = GenerateDecoderOnlyOutput

ContrastiveSearchEncoderDecoderOutput = GenerateEncoderDecoderOutput
GreedySearchEncoderDecoderOutput = GenerateEncoderDecoderOutput
SampleEncoderDecoderOutput = GenerateEncoderDecoderOutput

BeamSearchDecoderOnlyOutput = GenerateBeamDecoderOnlyOutput
BeamSampleDecoderOnlyOutput = GenerateBeamDecoderOnlyOutput

BeamSearchEncoderDecoderOutput = GenerateBeamEncoderDecoderOutput
BeamSampleEncoderDecoderOutput = GenerateBeamEncoderDecoderOutput

GreedySearchOutput = Union[GreedySearchEncoderDecoderOutput, GreedySearchDecoderOnlyOutput]
SampleOutput = Union[SampleEncoderDecoderOutput, SampleDecoderOnlyOutput]
BeamSearchOutput = Union[BeamSearchEncoderDecoderOutput, BeamSearchDecoderOnlyOutput]
BeamSampleOutput = Union[BeamSampleEncoderDecoderOutput, BeamSampleDecoderOnlyOutput]
ContrastiveSearchOutput = Union[ContrastiveSearchEncoderDecoderOutput, ContrastiveSearchDecoderOnlyOutput]

# Typing shortcuts
GenerateNonBeamOutput = Union[GenerateDecoderOnlyOutput, GenerateEncoderDecoderOutput]
GenerateBeamOutput = Union[GenerateBeamDecoderOnlyOutput, GenerateBeamEncoderDecoderOutput]
GenerateOutput = Union[GenerateNonBeamOutput, GenerateBeamOutput]


class GenerationMixin:
    """
    A class containing all functions for auto-regressive text generation, to be used as a mixin in [`PreTrainedModel`].

    The class exposes [`~generation.GenerationMixin.generate`], which can be used for:
        - *greedy decoding* if `num_beams=1` and `do_sample=False`
        - *contrastive search* if `penalty_alpha>0` and `top_k>1`
        - *multinomial sampling* if `num_beams=1` and `do_sample=True`
        - *beam-search decoding* if `num_beams>1` and `do_sample=False`
        - *beam-search multinomial sampling* if `num_beams>1` and `do_sample=True`
        - *diverse beam-search decoding* if `num_beams>1` and `num_beam_groups>1`
        - *constrained beam-search decoding* if `constraints!=None` or `force_words_ids!=None`
        - *assisted decoding* if `assistant_model` or `prompt_lookup_num_tokens` is passed to `.generate()`

    To learn more about decoding strategies refer to the [text generation strategies guide](../generation_strategies).
    """

    def prepare_inputs_for_generation(self, *args, **kwargs):
        raise NotImplementedError(
            "A model class needs to define a `prepare_inputs_for_generation` method in order to use `.generate()`."
        )

    def _prepare_model_inputs(
        self,
        inputs: Optional[torch.Tensor] = None,
        bos_token_id: Optional[torch.Tensor] = None,
        model_kwargs: Optional[Dict[str, torch.Tensor]] = None,
    ) -> Tuple[torch.Tensor, Optional[str], Dict[str, torch.Tensor]]:
        """
        This function extracts the model-specific `inputs` for generation.
        """
        # 1. retrieve all kwargs that are non-None or non-model input related.
        # some encoder-decoder models have different names for model and encoder
        if (
            self.config.is_encoder_decoder
            and hasattr(self, "encoder")
            and self.encoder.main_input_name != self.main_input_name
        ):
            input_name = self.encoder.main_input_name
        else:
            input_name = self.main_input_name

        model_kwargs = {k: v for k, v in model_kwargs.items() if v is not None or k != input_name}

        # 2. check whether model_input_name is passed as kwarg
        # if yes and `inputs` is None use kwarg inputs
        inputs_kwarg = model_kwargs.pop(input_name, None)
        if inputs_kwarg is not None and inputs is not None:
            raise ValueError(
                f"`inputs`: {inputs}` were passed alongside {input_name} which is not allowed. "
                f"Make sure to either pass {inputs} or {input_name}=..."
            )
        elif inputs_kwarg is not None:
            inputs = inputs_kwarg

        # 3. In the presence of `inputs_embeds` for text models:
        # - decoder-only models should complain if the user attempts to pass `inputs_embeds`, but the model
        # doesn't have its forwarding implemented. `inputs_embeds` is kept in `model_kwargs` and can coexist with
        # input_ids (`inputs_embeds` will be used in the 1st generation step, as opposed to `input_ids`)
        # - encoder-decoder models should complain if the user attempts to pass `inputs_embeds` and `input_ids`, and
        # pull the former to inputs. It will be used in place of `input_ids` to get the encoder hidden states.
        if input_name == "input_ids" and "inputs_embeds" in model_kwargs:
            if not self.config.is_encoder_decoder:
                has_inputs_embeds_forwarding = "inputs_embeds" in set(
                    inspect.signature(self.prepare_inputs_for_generation).parameters.keys()
                )
                if not has_inputs_embeds_forwarding:
                    raise ValueError(
                        f"You passed `inputs_embeds` to `.generate()`, but the model class {self.__class__.__name__} "
                        "doesn't have its forwarding implemented. See the GPT2 implementation for an example "
                        "(https://github.com/huggingface/transformers/pull/21405), and feel free to open a PR with it!"
                    )
                # In this case, `input_ids` is moved to the `model_kwargs`, so a few automations (like the creation of
                # the attention mask) can rely on the actual model input.
                model_kwargs["input_ids"] = self._maybe_initialize_input_ids_for_generation(
                    inputs, bos_token_id, model_kwargs=model_kwargs
                )
            else:
                if inputs is not None:
                    raise ValueError("You passed `inputs_embeds` and `input_ids` to `.generate()`. Please pick one.")
            inputs, input_name = model_kwargs["inputs_embeds"], "inputs_embeds"

        # 4. if `inputs` is still None, try to create `input_ids` from BOS token
        inputs = self._maybe_initialize_input_ids_for_generation(inputs, bos_token_id, model_kwargs)
        return inputs, input_name, model_kwargs

    def _maybe_initialize_input_ids_for_generation(
        self,
        inputs: Optional[torch.Tensor] = None,
        bos_token_id: Optional[torch.Tensor] = None,
        model_kwargs: Optional[Dict[str, torch.Tensor]] = None,
    ) -> torch.LongTensor:
        """Initializes input ids for generation, if necessary."""
        if inputs is not None:
            return inputs

        encoder_outputs = model_kwargs.get("encoder_outputs")
        if self.config.is_encoder_decoder and encoder_outputs is not None:
            # make dummy input_ids with value -100, as a sanity check ensuring that they won't be used for encoding
            shape = encoder_outputs.last_hidden_state.size()[:-1]
            return torch.ones(shape, dtype=torch.long, device=self.device) * -100

        # If there is some tensor in `model_kwargs`, we can infer the batch size from it. This is helpful with
        # soft-prompting or in multimodal implementations built on top of decoder-only language models.
        batch_size = 1
        for value in model_kwargs.values():
            if isinstance(value, torch.Tensor):
                batch_size = value.shape[0]
                break

        if "inputs_embeds" in model_kwargs:
            return torch.ones((batch_size, 0), dtype=torch.long, device=self.device)

        if bos_token_id is None:
            raise ValueError("`bos_token_id` has to be defined when no `input_ids` are provided.")

        return torch.ones((batch_size, 1), dtype=torch.long, device=self.device) * bos_token_id

    def _prepare_attention_mask_for_generation(
        self,
        inputs: torch.Tensor,
        pad_token_id: Optional[torch.Tensor],
        eos_token_id: Optional[torch.Tensor],
    ) -> torch.LongTensor:
        # No information for attention mask inference -> return default attention mask
        default_attention_mask = torch.ones(inputs.shape[:2], dtype=torch.long, device=inputs.device)
        if pad_token_id is None:
            return default_attention_mask

        is_input_ids = len(inputs.shape) == 2 and inputs.dtype in [torch.int, torch.long]
        if not is_input_ids:
            return default_attention_mask

        # Otherwise we have may have information -> try to infer the attention mask
        if inputs.device.type == "mps":
            # mps does not support torch.isin (https://github.com/pytorch/pytorch/issues/77764)
            raise ValueError(
                "Can't infer missing attention mask on `mps` device. Please provide an `attention_mask` or use a different device."
            )

        is_pad_token_in_inputs = (pad_token_id is not None) and (
            torch.isin(elements=inputs, test_elements=pad_token_id).any()
        )
        is_pad_token_not_equal_to_eos_token_id = (eos_token_id is None) or ~(
            torch.isin(elements=eos_token_id, test_elements=pad_token_id).any()
        )
        can_infer_attention_mask = is_pad_token_in_inputs * is_pad_token_not_equal_to_eos_token_id
        attention_mask_from_padding = inputs.ne(pad_token_id).long()

        attention_mask = (
            attention_mask_from_padding * can_infer_attention_mask + default_attention_mask * ~can_infer_attention_mask
        )
        return attention_mask

    def _prepare_encoder_decoder_kwargs_for_generation(
        self,
        inputs_tensor: torch.Tensor,
        model_kwargs,
        model_input_name: Optional[str],
        generation_config: GenerationConfig,
    ) -> Dict[str, Any]:
        # 1. get encoder
        encoder = self.get_encoder()
        # Compatibility with Accelerate big model inference: we need the encoder to outputs stuff on the same device
        # as the inputs.
        if hasattr(self, "hf_device_map"):
            if hasattr(encoder, "_hf_hook"):
                encoder._hf_hook.io_same_device = True
            else:
                add_hook_to_module(encoder, AlignDevicesHook(io_same_device=True))

        # 2. Prepare encoder args and encoder kwargs from model kwargs and generation config.
        irrelevant_prefix = ["decoder_", "cross_attn", "use_cache"]
        encoder_kwargs = {
            argument: value
            for argument, value in model_kwargs.items()
            if not any(argument.startswith(p) for p in irrelevant_prefix)
        }
        encoder_signature = set(inspect.signature(encoder.forward).parameters)
        encoder_accepts_wildcard = "kwargs" in encoder_signature or "model_kwargs" in encoder_signature
        if not encoder_accepts_wildcard:
            encoder_kwargs = {
                argument: value for argument, value in encoder_kwargs.items() if argument in encoder_signature
            }
        encoder_kwargs["output_attentions"] = generation_config.output_attentions
        encoder_kwargs["output_hidden_states"] = generation_config.output_hidden_states

        # 3. make sure that encoder returns `ModelOutput`
        model_input_name = model_input_name if model_input_name is not None else self.main_input_name
        encoder_kwargs["return_dict"] = True
        encoder_kwargs[model_input_name] = inputs_tensor
        model_kwargs["encoder_outputs"]: ModelOutput = encoder(**encoder_kwargs)

        return model_kwargs

    def _prepare_decoder_input_ids_for_generation(
        self,
        batch_size: int,
        model_input_name: str,
        model_kwargs: Dict[str, torch.Tensor],
        decoder_start_token_id: torch.Tensor,
        device: torch.device = None,
    ) -> Tuple[torch.LongTensor, Dict[str, torch.Tensor]]:
        """Prepares `decoder_input_ids` for generation with encoder-decoder models"""
        # 1. Check whether the user has defined `decoder_input_ids` manually. To facilitate in terms of input naming,
        # we also allow the user to pass it under `input_ids`, if the encoder does not use it as the main input.
        if model_kwargs is not None and "decoder_input_ids" in model_kwargs:
            decoder_input_ids = model_kwargs.pop("decoder_input_ids")
        elif "input_ids" in model_kwargs and model_input_name != "input_ids":
            decoder_input_ids = model_kwargs.pop("input_ids")
        else:
            decoder_input_ids = None

        # 2. `decoder_start_token_id` must have shape (batch_size, 1)
        if device is None:
            device = self.device
        if decoder_start_token_id.ndim == 1:
            if decoder_start_token_id.shape[0] != batch_size:
                raise ValueError(
                    f"`decoder_start_token_id` expected to have length {batch_size} but got {decoder_start_token_id.shape[0]}"
                )
            decoder_start_token_id = decoder_start_token_id.view(-1, 1)
        else:
            decoder_start_token_id = (
                torch.ones((batch_size, 1), dtype=torch.long, device=device) * decoder_start_token_id
            )

        # 3. Encoder-decoder models expect the `decoder_input_ids` to start with a special token. Let's ensure that.
        # no user input -> use decoder_start_token_id as decoder_input_ids
        if decoder_input_ids is None:
            decoder_input_ids = decoder_start_token_id
        # exception: Donut checkpoints have task-specific decoder starts and don't expect a BOS token
        elif self.config.model_type == "vision-encoder-decoder" and "donut" in self.name_or_path.lower():
            pass
        elif self.config.model_type in ["whisper"]:
            pass
        # user input but doesn't start with decoder_start_token_id -> prepend decoder_start_token_id (and adjust
        # decoder_attention_mask if provided)
        elif (decoder_input_ids[:, 0] != decoder_start_token_id[:, 0]).all().item():
            decoder_input_ids = torch.cat([decoder_start_token_id, decoder_input_ids], dim=-1)
            if "decoder_attention_mask" in model_kwargs:
                decoder_attention_mask = model_kwargs["decoder_attention_mask"]
                decoder_attention_mask = torch.cat(
                    (torch.ones_like(decoder_attention_mask)[:, :1], decoder_attention_mask),
                    dim=-1,
                )
                model_kwargs["decoder_attention_mask"] = decoder_attention_mask

        return decoder_input_ids, model_kwargs

    @staticmethod
    def _expand_inputs_for_generation(
        expand_size: int = 1,
        is_encoder_decoder: bool = False,
        input_ids: Optional[torch.LongTensor] = None,
        **model_kwargs,
    ) -> Tuple[torch.LongTensor, Dict[str, Any]]:
        """Expands tensors from [batch_size, ...] to [batch_size * expand_size, ...]"""

        def _expand_dict_for_generation(dict_to_expand):
            for key in dict_to_expand:
                if (
                    key != "cache_position"
                    and dict_to_expand[key] is not None
                    and isinstance(dict_to_expand[key], torch.Tensor)
                ):
                    dict_to_expand[key] = dict_to_expand[key].repeat_interleave(expand_size, dim=0)
            return dict_to_expand

        if input_ids is not None:
            input_ids = input_ids.repeat_interleave(expand_size, dim=0)

        model_kwargs = _expand_dict_for_generation(model_kwargs)

        if is_encoder_decoder:
            if model_kwargs.get("encoder_outputs") is None:
                raise ValueError("If `is_encoder_decoder` is True, make sure that `encoder_outputs` is defined.")
            model_kwargs["encoder_outputs"] = _expand_dict_for_generation(model_kwargs["encoder_outputs"])

        return input_ids, model_kwargs

    def _extract_past_from_model_output(self, outputs: ModelOutput, standardize_cache_format: bool = False):
        past_key_values = None
        if "past_key_values" in outputs:
            past_key_values = outputs.past_key_values
        elif "mems" in outputs:
            past_key_values = outputs.mems
        elif "past_buckets_states" in outputs:
            past_key_values = outputs.past_buckets_states

        # Bloom fix: standardizes the cache format when requested
        if standardize_cache_format and hasattr(self, "_convert_to_standard_cache"):
            batch_size = outputs.logits.shape[0]
            past_key_values = self._convert_to_standard_cache(past_key_values, batch_size=batch_size)
        return past_key_values

    def _update_model_kwargs_for_generation(
        self,
        outputs: ModelOutput,
        model_kwargs: Dict[str, Any],
        is_encoder_decoder: bool = False,
        standardize_cache_format: bool = False,
        num_new_tokens: int = 1,
    ) -> Dict[str, Any]:
        # update past_key_values
        model_kwargs["past_key_values"] = self._extract_past_from_model_output(
            outputs, standardize_cache_format=standardize_cache_format
        )
        if getattr(outputs, "state", None) is not None:
            model_kwargs["state"] = outputs.state

        # update token_type_ids with last value
        if "token_type_ids" in model_kwargs:
            token_type_ids = model_kwargs["token_type_ids"]
            model_kwargs["token_type_ids"] = torch.cat([token_type_ids, token_type_ids[:, -1].unsqueeze(-1)], dim=-1)

        if not is_encoder_decoder:
            # update attention mask
            if "attention_mask" in model_kwargs:
                attention_mask = model_kwargs["attention_mask"]
                model_kwargs["attention_mask"] = torch.cat(
                    [attention_mask, attention_mask.new_ones((attention_mask.shape[0], 1))], dim=-1
                )
        else:
            # update decoder attention mask
            if "decoder_attention_mask" in model_kwargs:
                decoder_attention_mask = model_kwargs["decoder_attention_mask"]
                model_kwargs["decoder_attention_mask"] = torch.cat(
                    [decoder_attention_mask, decoder_attention_mask.new_ones((decoder_attention_mask.shape[0], 1))],
                    dim=-1,
                )

        if (
            model_kwargs.get("use_cache", True)
            and "cache_position" in model_kwargs
            and model_kwargs["cache_position"] is not None
        ):
            model_kwargs["cache_position"] = model_kwargs["cache_position"][-1:] + num_new_tokens

        return model_kwargs

    def _reorder_cache(self, past_key_values, beam_idx):
        raise NotImplementedError(
            f"Make sure that a `_reorder_cache` function is correctly implemented in {self.__class__.__module__} to"
            f" enable beam search for {self.__class__}"
        )

    def _get_candidate_generator(
        self,
        generation_config: GenerationConfig,
        input_ids: torch.LongTensor,
        inputs_tensor: torch.Tensor,
        assistant_model: "PreTrainedModel",
        logits_processor: LogitsProcessorList,
        model_kwargs: Dict,
    ) -> CandidateGenerator:
        """
        Returns the candidate generator to be used in `assisted_generation`
        """
        if generation_config.prompt_lookup_num_tokens is not None:
            candidate_generator = PromptLookupCandidateGenerator(
                num_output_tokens=generation_config.prompt_lookup_num_tokens,
                max_matching_ngram_size=generation_config.max_matching_ngram_size,
                max_length=generation_config.max_length,
            )
        else:
            candidate_generator = AssistedCandidateGenerator(
                input_ids=input_ids,
                assistant_model=assistant_model,
                generation_config=generation_config,
                model_kwargs=model_kwargs,
                inputs_tensor=inputs_tensor,
                logits_processor=logits_processor,
            )
        return candidate_generator

    def _get_logits_warper(
        self,
        generation_config: GenerationConfig,
    ) -> LogitsProcessorList:
        """
        This class returns a [`LogitsProcessorList`] list object that contains all relevant [`LogitsWarper`] instances
        used for multinomial sampling.
        """

        # instantiate warpers list
        warpers = LogitsProcessorList()

        # In beam methods, we need to keep at least one non-eos token to explore continuations that might have a
        # better score (i.e. keep len(list(generation_config.eos_token_id)) + 1)
        if generation_config.num_beams > 1:
            if isinstance(generation_config.eos_token_id, list):
                min_tokens_to_keep = len(generation_config.eos_token_id) + 1
            elif isinstance(generation_config.eos_token_id, torch.Tensor):
                min_tokens_to_keep = generation_config.eos_token_id.shape[0] + 1
            else:
                min_tokens_to_keep = 2
        else:
            min_tokens_to_keep = 1

        # the following idea is largely copied from this PR: https://github.com/huggingface/transformers/pull/5420/files
        # all samplers can be found in `generation_utils_samplers.py`
        if generation_config.temperature is not None and generation_config.temperature != 1.0:
            warpers.append(TemperatureLogitsWarper(generation_config.temperature))
        if generation_config.top_k is not None and generation_config.top_k != 0:
            warpers.append(TopKLogitsWarper(top_k=generation_config.top_k, min_tokens_to_keep=min_tokens_to_keep))
        if generation_config.top_p is not None and generation_config.top_p < 1.0:
            warpers.append(TopPLogitsWarper(top_p=generation_config.top_p, min_tokens_to_keep=min_tokens_to_keep))
        if generation_config.min_p is not None:
            # Applied after temperature scaling (see https://github.com/ggerganov/llama.cpp/pull/3841#issuecomment-2073826084)
            warpers.append(MinPLogitsWarper(min_p=generation_config.min_p, min_tokens_to_keep=min_tokens_to_keep))
        if generation_config.typical_p is not None and generation_config.typical_p < 1.0:
            warpers.append(
                TypicalLogitsWarper(mass=generation_config.typical_p, min_tokens_to_keep=min_tokens_to_keep)
            )
        if generation_config.epsilon_cutoff is not None and 0.0 < generation_config.epsilon_cutoff < 1.0:
            warpers.append(
                EpsilonLogitsWarper(epsilon=generation_config.epsilon_cutoff, min_tokens_to_keep=min_tokens_to_keep)
            )
        if generation_config.eta_cutoff is not None and 0.0 < generation_config.eta_cutoff < 1.0:
            warpers.append(
                EtaLogitsWarper(epsilon=generation_config.eta_cutoff, min_tokens_to_keep=min_tokens_to_keep)
            )
        # `LogitNormalization` should always be the last logit processor, when present
        if generation_config.renormalize_logits is True:
            warpers.append(LogitNormalization())
        return warpers

    def _get_logits_processor(
        self,
        generation_config: GenerationConfig,
        input_ids_seq_length: int,
        encoder_input_ids: torch.LongTensor,
        prefix_allowed_tokens_fn: Callable[[int, torch.Tensor], List[int]],
        logits_processor: Optional[LogitsProcessorList],
        device: str = None,
        model_kwargs: Optional[Dict[str, Any]] = None,
        negative_prompt_ids: Optional[torch.Tensor] = None,
        negative_prompt_attention_mask: Optional[torch.Tensor] = None,
    ) -> LogitsProcessorList:
        """
        This class returns a [`LogitsProcessorList`] list object that contains all relevant [`LogitsProcessor`]
        instances used to modify the scores of the language model head.
        """
        # instantiate processors list
        processors = LogitsProcessorList()

        if generation_config.guidance_scale is not None and generation_config.guidance_scale != 1:
            processors.append(
                UnbatchedClassifierFreeGuidanceLogitsProcessor(
                    generation_config.guidance_scale,
                    self,
                    unconditional_ids=negative_prompt_ids,
                    unconditional_attention_mask=negative_prompt_attention_mask,
                    use_cache=model_kwargs["use_cache"],
                )
            )
        if generation_config.sequence_bias is not None:
            processors.append(SequenceBiasLogitsProcessor(sequence_bias=generation_config.sequence_bias))

        if generation_config.diversity_penalty is not None and generation_config.diversity_penalty > 0.0:
            processors.append(
                HammingDiversityLogitsProcessor(
                    diversity_penalty=generation_config.diversity_penalty,
                    num_beams=generation_config.num_beams,
                    num_beam_groups=generation_config.num_beam_groups,
                )
            )
        if (
            generation_config.encoder_repetition_penalty is not None
            and generation_config.encoder_repetition_penalty != 1.0
        ):
            processors.append(
                EncoderRepetitionPenaltyLogitsProcessor(
                    penalty=generation_config.encoder_repetition_penalty, encoder_input_ids=encoder_input_ids
                )
            )
        if generation_config.repetition_penalty is not None and generation_config.repetition_penalty != 1.0:
            processors.append(RepetitionPenaltyLogitsProcessor(penalty=generation_config.repetition_penalty))
        if generation_config.no_repeat_ngram_size is not None and generation_config.no_repeat_ngram_size > 0:
            processors.append(NoRepeatNGramLogitsProcessor(generation_config.no_repeat_ngram_size))
        if (
            generation_config.encoder_no_repeat_ngram_size is not None
            and generation_config.encoder_no_repeat_ngram_size > 0
        ):
            processors.append(
                EncoderNoRepeatNGramLogitsProcessor(generation_config.encoder_no_repeat_ngram_size, encoder_input_ids)
            )
        if generation_config.bad_words_ids is not None:
            processors.append(
                NoBadWordsLogitsProcessor(generation_config.bad_words_ids, generation_config.eos_token_id)
            )
        if (
            generation_config.min_length is not None
            and generation_config.eos_token_id is not None
            and generation_config.min_length > 0
        ):
            processors.append(MinLengthLogitsProcessor(generation_config.min_length, generation_config.eos_token_id))
        if (
            generation_config.min_new_tokens is not None
            and generation_config.eos_token_id is not None
            and generation_config.min_new_tokens > 0
        ):
            processors.append(
                MinNewTokensLengthLogitsProcessor(
                    input_ids_seq_length, generation_config.min_new_tokens, generation_config.eos_token_id
                )
            )
        if prefix_allowed_tokens_fn is not None:
            processors.append(
                PrefixConstrainedLogitsProcessor(
                    prefix_allowed_tokens_fn, generation_config.num_beams // generation_config.num_beam_groups
                )
            )
        if generation_config.forced_bos_token_id is not None:
            processors.append(ForcedBOSTokenLogitsProcessor(generation_config.forced_bos_token_id))
        if generation_config.forced_eos_token_id is not None:
            processors.append(
                ForcedEOSTokenLogitsProcessor(generation_config.max_length, generation_config.forced_eos_token_id)
            )
        if generation_config.remove_invalid_values is True:
            processors.append(InfNanRemoveLogitsProcessor())
        if generation_config.exponential_decay_length_penalty is not None:
            processors.append(
                ExponentialDecayLengthPenalty(
                    generation_config.exponential_decay_length_penalty,
                    generation_config.eos_token_id,
                    input_ids_seq_length,
                )
            )
        if generation_config.suppress_tokens is not None:
            processors.append(SuppressTokensLogitsProcessor(generation_config.suppress_tokens))
        if generation_config.begin_suppress_tokens is not None:
            begin_index = input_ids_seq_length
            begin_index = (
                begin_index
                if (input_ids_seq_length > 1 or generation_config.forced_bos_token_id is None)
                else begin_index + 1
            )
            if generation_config.forced_decoder_ids is not None:
                # generation starts after the last token that is forced
                begin_index += generation_config.forced_decoder_ids[-1][0]
            processors.append(
                SuppressTokensAtBeginLogitsProcessor(generation_config.begin_suppress_tokens, begin_index)
            )
        if generation_config.forced_decoder_ids is not None:
            # TODO(Sanchit): deprecate in v4.40 by removing this logic
            warnings.warn(
                "You have explicitly specified `forced_decoder_ids`. This functionality has been deprecated and will throw an error in v4.40. Please remove the `forced_decoder_ids` argument in favour of `input_ids` or `decoder_input_ids` respectively.",
                FutureWarning,
            )
            processors.append(ForceTokensLogitsProcessor(generation_config.forced_decoder_ids, _has_warned=True))
        if generation_config.watermarking_config is not None:
            processors.append(
                WatermarkLogitsProcessor(
                    vocab_size=self.config.vocab_size,
                    device=device,
                    greenlist_ratio=generation_config.watermarking_config.greenlist_ratio,
                    bias=generation_config.watermarking_config.bias,
                    hashing_key=generation_config.watermarking_config.hashing_key,
                    seeding_scheme=generation_config.watermarking_config.seeding_scheme,
                    context_width=generation_config.watermarking_config.context_width,
                )
            )
        processors = self._merge_criteria_processor_list(processors, logits_processor)
        # `LogitNormalization` should always be the last logit processor, when present
        if generation_config.renormalize_logits is True:
            processors.append(LogitNormalization())
        return processors

    def _get_stopping_criteria(
        self,
        generation_config: GenerationConfig,
        stopping_criteria: Optional[StoppingCriteriaList],
        tokenizer: Optional["PreTrainedTokenizerBase"] = None,
        **kwargs,
    ) -> StoppingCriteriaList:
        criteria = StoppingCriteriaList()
        if generation_config.max_length is not None:
            max_position_embeddings = getattr(self.config, "max_position_embeddings", None)
            criteria.append(
                MaxLengthCriteria(
                    max_length=generation_config.max_length,
                    max_position_embeddings=max_position_embeddings,
                )
            )
        if generation_config.max_time is not None:
            criteria.append(MaxTimeCriteria(max_time=generation_config.max_time))
        if generation_config.stop_strings is not None:
            if tokenizer is None:
                raise ValueError(
                    "There are one or more stop strings, either in the arguments to `generate` or in the "
                    "model's generation config, but we could not locate a tokenizer. When generating with "
                    "stop strings, you must pass the model's tokenizer to the `tokenizer` argument of `generate`."
                )
            criteria.append(StopStringCriteria(stop_strings=generation_config.stop_strings, tokenizer=tokenizer))
        if generation_config.eos_token_id is not None:
            criteria.append(EosTokenCriteria(eos_token_id=generation_config.eos_token_id))
        criteria = self._merge_criteria_processor_list(criteria, stopping_criteria)
        return criteria

    def _merge_criteria_processor_list(
        self,
        default_list: Union[LogitsProcessorList, StoppingCriteriaList],
        custom_list: Union[LogitsProcessorList, StoppingCriteriaList],
    ) -> Union[LogitsProcessorList, StoppingCriteriaList]:
        if len(custom_list) == 0:
            return default_list
        for default in default_list:
            for custom in custom_list:
                if type(custom) is type(default):
                    object_type = "stopping criteria" if isinstance(custom, StoppingCriteria) else "logits processor"
                    raise ValueError(
                        f"A custom {object_type} of type {type(custom)} with values {custom} has been passed to"
                        f" `.generate()`, but it has already been created with the values {default}. {default} has been"
                        " created by passing the corresponding arguments to generate or by the model's config default"
                        f" values. If you just want to change the default values of {object_type} consider passing"
                        f" them as arguments to `.generate()` instead of using a custom {object_type}."
                    )
        default_list.extend(custom_list)
        return default_list

    def compute_transition_scores(
        self,
        sequences: torch.Tensor,
        scores: Tuple[torch.Tensor],
        beam_indices: Optional[torch.Tensor] = None,
        normalize_logits: bool = False,
    ) -> torch.Tensor:
        """
        Computes the transition scores of sequences given the generation scores (and beam indices, if beam search was
        used). This is a convenient method to quicky obtain the scores of the selected tokens at generation time.

        Parameters:
            sequences (`torch.LongTensor`):
                The generated sequences. The second dimension (sequence_length) is either equal to `max_length` or
                shorter if all batches finished early due to the `eos_token_id`.
            scores (`tuple(torch.FloatTensor)`):
                Transition scores for each vocabulary token at each generation step. Beam transition scores consisting
                of log probabilities of tokens conditioned on log softmax of previously generated tokens in this beam.
                Tuple of `torch.FloatTensor` with up to `max_new_tokens` elements (one element for each generated token),
                with each tensor of shape `(batch_size*num_beams, config.vocab_size)`.
            beam_indices (`torch.LongTensor`, *optional*):
                Beam indices of generated token id at each generation step. `torch.LongTensor` of shape
                `(batch_size*num_return_sequences, sequence_length)`. Only required if a `num_beams>1` at
                generate-time.
            normalize_logits (`bool`, *optional*, defaults to `False`):
                Whether to normalize the logits (which, for legacy reasons, may be unnormalized).

        Return:
            `torch.Tensor`: A `torch.Tensor` of shape `(batch_size*num_return_sequences, sequence_length)` containing
                the transition scores (logits)

        Examples:

        ```python
        >>> from transformers import GPT2Tokenizer, AutoModelForCausalLM
        >>> import numpy as np

        >>> tokenizer = GPT2Tokenizer.from_pretrained("gpt2")
        >>> model = AutoModelForCausalLM.from_pretrained("openai-community/gpt2")
        >>> tokenizer.pad_token_id = tokenizer.eos_token_id
        >>> inputs = tokenizer(["Today is"], return_tensors="pt")

        >>> # Example 1: Print the scores for each token generated with Greedy Search
        >>> outputs = model.generate(**inputs, max_new_tokens=5, return_dict_in_generate=True, output_scores=True)
        >>> transition_scores = model.compute_transition_scores(
        ...     outputs.sequences, outputs.scores, normalize_logits=True
        ... )
        >>> # input_length is the length of the input prompt for decoder-only models, like the GPT family, and 1 for
        >>> # encoder-decoder models, like BART or T5.
        >>> input_length = 1 if model.config.is_encoder_decoder else inputs.input_ids.shape[1]
        >>> generated_tokens = outputs.sequences[:, input_length:]
        >>> for tok, score in zip(generated_tokens[0], transition_scores[0]):
        ...     # | token | token string | log probability | probability
        ...     print(f"| {tok:5d} | {tokenizer.decode(tok):8s} | {score.numpy():.3f} | {np.exp(score.numpy()):.2%}")
        |   262 |  the     | -1.414 | 24.33%
        |  1110 |  day     | -2.609 | 7.36%
        |   618 |  when    | -2.010 | 13.40%
        |   356 |  we      | -1.859 | 15.58%
        |   460 |  can     | -2.508 | 8.14%

        >>> # Example 2: Reconstruct the sequence scores from Beam Search
        >>> outputs = model.generate(
        ...     **inputs,
        ...     max_new_tokens=5,
        ...     num_beams=4,
        ...     num_return_sequences=4,
        ...     return_dict_in_generate=True,
        ...     output_scores=True,
        ... )
        >>> transition_scores = model.compute_transition_scores(
        ...     outputs.sequences, outputs.scores, outputs.beam_indices, normalize_logits=False
        ... )
        >>> # If you sum the generated tokens' scores and apply the length penalty, you'll get the sequence scores.
        >>> # Tip 1: recomputing the scores is only guaranteed to match with `normalize_logits=False`. Depending on the
        >>> # use case, you might want to recompute it with `normalize_logits=True`.
        >>> # Tip 2: the output length does NOT include the input length
        >>> output_length = np.sum(transition_scores.numpy() < 0, axis=1)
        >>> length_penalty = model.generation_config.length_penalty
        >>> reconstructed_scores = transition_scores.sum(axis=1) / (output_length**length_penalty)
        >>> print(np.allclose(outputs.sequences_scores, reconstructed_scores))
        True
        ```"""
        # 1. In absence of `beam_indices`, we can assume that we come from e.g. greedy search, which is equivalent
        # to a beam search approach were the first (and only) beam is always selected
        if beam_indices is None:
            beam_indices = torch.arange(scores[0].shape[0]).view(-1, 1).to(sequences.device)
            beam_indices = beam_indices.expand(-1, len(scores))

        # 2. reshape scores as [batch_size*vocab_size, # generation steps] with # generation steps being
        # seq_len - input_length
        scores = torch.stack(scores).reshape(len(scores), -1).transpose(0, 1)

        # 3. Optionally normalize the logits (across the vocab dimension)
        if normalize_logits:
            scores = scores.reshape(-1, self.config.vocab_size, scores.shape[-1])
            scores = torch.nn.functional.log_softmax(scores, dim=1)
            scores = scores.reshape(-1, scores.shape[-1])

        # 4. cut beam_indices to longest beam length
        beam_indices_mask = beam_indices < 0
        max_beam_length = (1 - beam_indices_mask.long()).sum(-1).max()
        beam_indices = beam_indices.clone()[:, :max_beam_length]
        beam_indices_mask = beam_indices_mask[:, :max_beam_length]

        # 5. Set indices of beams that finished early to 0; such indices will be masked correctly afterwards
        beam_indices[beam_indices_mask] = 0

        # 6. multiply beam_indices with vocab size to gather correctly from scores
        beam_sequence_indices = beam_indices * self.config.vocab_size

        # 7. Define which indices contributed to scores
        cut_idx = sequences.shape[-1] - max_beam_length
        indices = sequences[:, cut_idx:] + beam_sequence_indices

        # 8. Compute scores
        transition_scores = scores.gather(0, indices)

        # 9. Mask out transition_scores of beams that stopped early
        transition_scores[beam_indices_mask] = 0

        return transition_scores

    def _validate_model_class(self):
        """
        Confirms that the model class is compatible with generation. If not, raises an exception that points to the
        right class to use.
        """
        if not self.can_generate():
            generate_compatible_mappings = [
                MODEL_FOR_CAUSAL_LM_MAPPING,
                MODEL_FOR_CAUSAL_IMAGE_MODELING_MAPPING,
                MODEL_FOR_VISION_2_SEQ_MAPPING,
                MODEL_FOR_SEQ_TO_SEQ_CAUSAL_LM_MAPPING,
                MODEL_FOR_SPEECH_SEQ_2_SEQ_MAPPING,
            ]
            generate_compatible_classes = set()
            for model_mapping in generate_compatible_mappings:
                supported_models = model_mapping.get(type(self.config), default=None)
                if supported_models is not None:
                    generate_compatible_classes.add(supported_models.__name__)
            exception_message = (
                f"The current model class ({self.__class__.__name__}) is not compatible with `.generate()`, as "
                "it doesn't have a language model head."
            )
            if generate_compatible_classes:
                exception_message += f" Please use one of the following classes instead: {generate_compatible_classes}"
            raise TypeError(exception_message)

    def _validate_model_kwargs(self, model_kwargs: Dict[str, Any]):
        """Validates model kwargs for generation. Generate argument typos will also be caught here."""
        # If a `Cache` instance is passed, checks whether the model is compatible with it
        if isinstance(model_kwargs.get("past_key_values", None), Cache) and not self._supports_cache_class:
            raise ValueError(
                f"{self.__class__.__name__} does not support an instance of `Cache` as `past_key_values`. Please "
                "check the model documentation for supported cache formats."
            )

        # Excludes arguments that are handled before calling any model function
        if self.config.is_encoder_decoder:
            for key in ["decoder_input_ids"]:
                model_kwargs.pop(key, None)

        unused_model_args = []
        model_args = set(inspect.signature(self.prepare_inputs_for_generation).parameters)
        # `kwargs`/`model_kwargs` is often used to handle optional forward pass inputs like `attention_mask`. If
        # `prepare_inputs_for_generation` doesn't accept them, then a stricter check can be made ;)
        if "kwargs" in model_args or "model_kwargs" in model_args:
            model_args |= set(inspect.signature(self.forward).parameters)

        # Encoder-Decoder models may also need Encoder arguments from `model_kwargs`
        if self.config.is_encoder_decoder:
            base_model = getattr(self, self.base_model_prefix, None)

            # allow encoder kwargs
            encoder = getattr(self, "encoder", None)
            # `MusicgenForConditionalGeneration` has `text_encoder` and `audio_encoder`.
            # Also, it has `base_model_prefix = "encoder_decoder"` but there is no `self.encoder_decoder`
            # TODO: A better way to handle this.
            if encoder is None and base_model is not None:
                encoder = getattr(base_model, "encoder", None)

            if encoder is not None:
                encoder_model_args = set(inspect.signature(encoder.forward).parameters)
                model_args |= encoder_model_args

            # allow decoder kwargs
            decoder = getattr(self, "decoder", None)
            if decoder is None and base_model is not None:
                decoder = getattr(base_model, "decoder", None)

            if decoder is not None:
                decoder_model_args = set(inspect.signature(decoder.forward).parameters)
                model_args |= {f"decoder_{x}" for x in decoder_model_args}

            # allow assistant_encoder_outputs to be passed if we're doing assisted generating
            if "assistant_encoder_outputs" in model_kwargs:
                model_args |= {"assistant_encoder_outputs"}

        for key, value in model_kwargs.items():
            if value is not None and key not in model_args:
                unused_model_args.append(key)

        if unused_model_args:
            raise ValueError(
                f"The following `model_kwargs` are not used by the model: {unused_model_args} (note: typos in the"
                " generate arguments will also show up in this list)"
            )

    def _validate_generated_length(self, generation_config, input_ids_length, has_default_max_length):
        """Performs validation related to the resulting generated length"""

        # 1. Max length warnings related to poor parameterization
        if has_default_max_length and generation_config.max_new_tokens is None and generation_config.max_length == 20:
            # 20 is the default max_length of the generation config
            warnings.warn(
                f"Using the model-agnostic default `max_length` (={generation_config.max_length}) to control the "
                "generation length. We recommend setting `max_new_tokens` to control the maximum length of the "
                "generation.",
                UserWarning,
            )
        if input_ids_length >= generation_config.max_length:
            input_ids_string = "decoder_input_ids" if self.config.is_encoder_decoder else "input_ids"
            raise ValueError(
                f"Input length of {input_ids_string} is {input_ids_length}, but `max_length` is set to"
                f" {generation_config.max_length}. This can lead to unexpected behavior. You should consider"
                " increasing `max_length` or, better yet, setting `max_new_tokens`."
            )

        # 2. Min length warnings due to unfeasible parameter combinations
        min_length_error_suffix = (
            " Generation will stop at the defined maximum length. You should decrease the minimum length and/or "
            "increase the maximum length."
        )
        if has_default_max_length:
            min_length_error_suffix += (
                f" Note that `max_length` is set to {generation_config.max_length}, its default value."
            )
        if generation_config.min_length is not None and generation_config.min_length > generation_config.max_length:
            warnings.warn(
                f"Unfeasible length constraints: `min_length` ({generation_config.min_length}) is larger than"
                f" the maximum possible length ({generation_config.max_length})." + min_length_error_suffix,
                UserWarning,
            )
        if generation_config.min_new_tokens is not None:
            min_length = generation_config.min_new_tokens + input_ids_length
            if min_length > generation_config.max_length:
                warnings.warn(
                    f"Unfeasible length constraints: `min_new_tokens` ({generation_config.min_new_tokens}), when "
                    f"added to the prompt length ({input_ids_length}), is larger than"
                    f" the maximum possible length ({generation_config.max_length})." + min_length_error_suffix,
                    UserWarning,
                )

    def _prepare_generated_length(
        self,
        generation_config,
        has_default_max_length,
        has_default_min_length,
        model_input_name,
        input_ids_length,
        inputs_tensor,
    ):
        """Prepared max and min length in generaion configs to avoid clashes between similar attributes"""

        if generation_config.max_new_tokens is not None:
            if not has_default_max_length and generation_config.max_length is not None:
                logger.warning(
                    f"Both `max_new_tokens` (={generation_config.max_new_tokens}) and `max_length`(="
                    f"{generation_config.max_length}) seem to have been set. `max_new_tokens` will take precedence. "
                    "Please refer to the documentation for more information. "
                    "(https://huggingface.co/docs/transformers/main/en/main_classes/text_generation)"
                )
            generation_config.max_length = generation_config.max_new_tokens + input_ids_length

        # if both `inputs_embeds` and `input_ids` are passed, we do not correct the length
        # otherwise we need total length [inputs-embeds-len + new-tokens-len] to not go beyond indicated `max_length``
        elif (
            model_input_name == "inputs_embeds"
            and input_ids_length != inputs_tensor.shape[1]
            and not self.config.is_encoder_decoder
        ):
            generation_config.max_length -= inputs_tensor.shape[1]

        # same for min length
        if generation_config.min_new_tokens is not None:
            if not has_default_min_length:
                logger.warning(
                    f"Both `min_new_tokens` (={generation_config.min_new_tokens}) and `min_length`(="
                    f"{generation_config.min_length}) seem to have been set. `min_new_tokens` will take precedence. "
                    "Please refer to the documentation for more information. "
                    "(https://huggingface.co/docs/transformers/main/en/main_classes/text_generation)"
                )
            generation_config.min_length = generation_config.min_new_tokens + input_ids_length

        elif (
            model_input_name == "inputs_embeds"
            and input_ids_length != inputs_tensor.shape[1]
            and not self.config.is_encoder_decoder
        ):
            generation_config.min_length = max(generation_config.min_length - inputs_tensor.shape[1], 0)

        return generation_config

    def _prepare_generation_config(
        self, generation_config: Optional[GenerationConfig], **kwargs: Dict
    ) -> Tuple[GenerationConfig, Dict]:
        """
        Prepares the base generation config, then applies any generation configuration options from kwargs.
        """
        # TODO joao: when we can detect `fullgraph=True` in `torch.compile` (https://github.com/pytorch/pytorch/pull/120400)
        # replace `is_torchdynamo_compiling` by the corresponding check. As it is, we are being too restrictive with
        # the parameterization in `fullgraph=False` so as to enable `fullgraph=True`.

        # priority: `generation_config` argument > `model.generation_config` (the default generation config)
        if generation_config is None:
            # legacy: users may modify the model configuration to control generation. To trigger this legacy behavior,
            # three conditions must be met
            # 1) the generation config must have been created from the model config (`_from_model_config` field);
            # 2) the generation config must have seen no modification since its creation (the hash is the same);
            # 3) the user must have set generation parameters in the model config.
            # NOTE: `torch.compile` can't compile `hash`, this legacy support is disabled with compilation.
            if (
                not is_torchdynamo_compiling()
                and self.generation_config._from_model_config
                and self.generation_config._original_object_hash == hash(self.generation_config)
                and self.config._has_non_default_generation_parameters()
            ):
                new_generation_config = GenerationConfig.from_model_config(self.config)
                if new_generation_config != self.generation_config:
                    warnings.warn(
                        "You have modified the pretrained model configuration to control generation. This is a"
                        " deprecated strategy to control generation and will be removed soon, in a future version."
                        " Please use and modify the model generation configuration (see"
                        " https://huggingface.co/docs/transformers/generation_strategies#default-text-generation-configuration )"
                    )
                    self.generation_config = new_generation_config
            generation_config = self.generation_config

        # `torch.compile` can't compile `copy.deepcopy`, arguments in `kwargs` that are part of `generation_config`
        # will mutate the object with `.update`. As such, passing these arguments through `kwargs` is disabled.
        if is_torchdynamo_compiling():
            model_kwargs = kwargs
            generate_attributes_in_kwargs = [
                key for key, value in kwargs.items() if getattr(generation_config, key, None) != value
            ]
            if len(generate_attributes_in_kwargs) > 0:
                raise ValueError(
                    "`torch.compile` exception: all generation configuration attributes must be passed within a "
                    f"`generation_config` instance passed to `generate` (found: {generate_attributes_in_kwargs})."
                )
        else:
            generation_config = copy.deepcopy(generation_config)
            model_kwargs = generation_config.update(**kwargs)

        return generation_config, model_kwargs

    def _get_initial_cache_position(self, input_ids, model_kwargs):
        """Calculates `cache_position` for the pre-fill stage based on `input_ids` and optionally past length"""
        if not model_kwargs.get("use_cache", True):
            model_kwargs["cache_position"] = None
            return model_kwargs

        past_length = 0
        if "past_key_values" in model_kwargs:
            if isinstance(model_kwargs["past_key_values"], Cache):
                past_length = model_kwargs["past_key_values"].get_seq_length()
            else:
                past_length = model_kwargs["past_key_values"][0][0].shape[2]
        if "inputs_embeds" in model_kwargs:
            cur_len = model_kwargs["inputs_embeds"].shape[1]
        else:
            cur_len = input_ids.shape[-1]
        model_kwargs["cache_position"] = torch.arange(past_length, cur_len, device=input_ids.device)
        return model_kwargs

    def _get_static_cache(self, max_batch_size: int, max_cache_len: int) -> StaticCache:
        """
        Sets a static cache for `generate`, that will persist across calls. A new cache will only be initialized a
        new `generate` call requires a larger cache.

        Returns the resulting static cache object.
        """
        needs_new_cache = (
            not hasattr(self, "_static_cache")
            or self._static_cache.max_batch_size < max_batch_size
            or self._static_cache.max_cache_len < max_cache_len
        )
        if needs_new_cache:
            if hasattr(self.config, "_pre_quantization_dtype"):
                cache_dtype = self.config._pre_quantization_dtype
            else:
                cache_dtype = self.dtype
            self._static_cache = StaticCache(
                config=self.config,
                max_batch_size=max_batch_size,
                max_cache_len=max_cache_len,
                device=self.device,
                dtype=cache_dtype,
            )
        else:
            self._static_cache.reset()  # reset the cache for a new generation
        return self._static_cache

    def _prepare_special_tokens(
        self,
        generation_config: GenerationConfig,
        kwargs_has_attention_mask: Optional[bool] = None,
        device: Optional[Union[torch.device, str]] = None,
    ):
        """
        Prepares the special tokens for generation, overwriting the generation config with their processed versions
        converted to tensor.

        Note that `generation_config` is changed in place and stops being serializable after this method is called.
        That is no problem if called within `generate` (`generation_config` is a local copy that doesn't leave the
        function). However, if called outside `generate`, consider creating a copy of `generation_config` first.
        """

        # Convert special tokens to tensors (if they exist)
        def _tensor_or_none(token, device=None):
            if device is None:
                device = self.device

            if token is None or isinstance(token, torch.Tensor):
                return token
            return torch.tensor(token, device=device, dtype=torch.long)

        bos_token_id = _tensor_or_none(generation_config.bos_token_id, device=device)
        eos_token_id = _tensor_or_none(generation_config.eos_token_id, device=device)
        pad_token_id = _tensor_or_none(generation_config.pad_token_id, device=device)
        decoder_start_token_id = _tensor_or_none(generation_config.decoder_start_token_id, device=device)
        decoder_start_token_id = decoder_start_token_id if decoder_start_token_id is not None else bos_token_id

        # We can have more than one eos token. Always treat it as a 1D tensor (when it exists).
        if eos_token_id is not None and eos_token_id.ndim == 0:
            eos_token_id = eos_token_id.unsqueeze(0)

        # Set pad token if unset (and there are conditions to do so)
        if pad_token_id is None and eos_token_id is not None:
            if kwargs_has_attention_mask is not None and not kwargs_has_attention_mask:
                logger.warning(
                    "The attention mask and the pad token id were not set. As a consequence, you may observe "
                    "unexpected behavior. Please pass your input's `attention_mask` to obtain reliable results."
                )
            pad_token_id = eos_token_id[0]
            logger.warning(f"Setting `pad_token_id` to `eos_token_id`:{pad_token_id} for open-end generation.")

        # Sanity checks/warnings
        if self.config.is_encoder_decoder and decoder_start_token_id is None:
            raise ValueError(
                "`decoder_start_token_id` or `bos_token_id` has to be defined for encoder-decoder generation."
            )
        if eos_token_id is not None and (torch.is_floating_point(eos_token_id) or (eos_token_id < 0).any()):
            logger.warning(
                f"`eos_token_id` should consist of positive integers, but is {eos_token_id}. Your generation will not "
                "stop until the maximum length is reached. Depending on other flags, it may even crash."
            )

        # Update generation config with the updated special tokens tensors
        generation_config.bos_token_id = bos_token_id
        generation_config.eos_token_id = eos_token_id
        generation_config.pad_token_id = pad_token_id
        generation_config.decoder_start_token_id = decoder_start_token_id

    @torch.no_grad()
    def generate(
        self,
        inputs: Optional[torch.Tensor] = None,
        generation_config: Optional[GenerationConfig] = None,
        logits_processor: Optional[LogitsProcessorList] = None,
        stopping_criteria: Optional[StoppingCriteriaList] = None,
        prefix_allowed_tokens_fn: Optional[Callable[[int, torch.Tensor], List[int]]] = None,
        synced_gpus: Optional[bool] = None,
        assistant_model: Optional["PreTrainedModel"] = None,
        streamer: Optional["BaseStreamer"] = None,
        negative_prompt_ids: Optional[torch.Tensor] = None,
        negative_prompt_attention_mask: Optional[torch.Tensor] = None,
        **kwargs,
    ) -> Union[GenerateOutput, torch.LongTensor]:
        r"""

        Generates sequences of token ids for models with a language modeling head.

        <Tip warning={true}>

        Most generation-controlling parameters are set in `generation_config` which, if not passed, will be set to the
        model's default generation configuration. You can override any `generation_config` by passing the corresponding
        parameters to generate(), e.g. `.generate(inputs, num_beams=4, do_sample=True)`.

        For an overview of generation strategies and code examples, check out the [following
        guide](../generation_strategies).

        </Tip>

        Parameters:
            inputs (`torch.Tensor` of varying shape depending on the modality, *optional*):
                The sequence used as a prompt for the generation or as model inputs to the encoder. If `None` the
                method initializes it with `bos_token_id` and a batch size of 1. For decoder-only models `inputs`
                should be in the format of `input_ids`. For encoder-decoder models *inputs* can represent any of
                `input_ids`, `input_values`, `input_features`, or `pixel_values`.
            generation_config ([`~generation.GenerationConfig`], *optional*):
                The generation configuration to be used as base parametrization for the generation call. `**kwargs`
                passed to generate matching the attributes of `generation_config` will override them. If
                `generation_config` is not provided, the default will be used, which has the following loading
                priority: 1) from the `generation_config.json` model file, if it exists; 2) from the model
                configuration. Please note that unspecified parameters will inherit [`~generation.GenerationConfig`]'s
                default values, whose documentation should be checked to parameterize generation.
            logits_processor (`LogitsProcessorList`, *optional*):
                Custom logits processors that complement the default logits processors built from arguments and
                generation config. If a logit processor is passed that is already created with the arguments or a
                generation config an error is thrown. This feature is intended for advanced users.
            stopping_criteria (`StoppingCriteriaList`, *optional*):
                Custom stopping criteria that complements the default stopping criteria built from arguments and a
                generation config. If a stopping criteria is passed that is already created with the arguments or a
                generation config an error is thrown. If your stopping criteria depends on the `scores` input, make
                sure you pass `return_dict_in_generate=True, output_scores=True` to `generate`. This feature is
                intended for advanced users.
            prefix_allowed_tokens_fn (`Callable[[int, torch.Tensor], List[int]]`, *optional*):
                If provided, this function constraints the beam search to allowed tokens only at each step. If not
                provided no constraint is applied. This function takes 2 arguments: the batch ID `batch_id` and
                `input_ids`. It has to return a list with the allowed tokens for the next generation step conditioned
                on the batch ID `batch_id` and the previously generated tokens `inputs_ids`. This argument is useful
                for constrained generation conditioned on the prefix, as described in [Autoregressive Entity
                Retrieval](https://arxiv.org/abs/2010.00904).
            synced_gpus (`bool`, *optional*):
                Whether to continue running the while loop until max_length. Unless overridden this flag will be set to
                `True` under DeepSpeed ZeRO Stage 3 multiple GPUs environment to avoid hanging if one GPU finished
                generating before other GPUs. Otherwise it'll be set to `False`.
            assistant_model (`PreTrainedModel`, *optional*):
                An assistant model that can be used to accelerate generation. The assistant model must have the exact
                same tokenizer. The acceleration is achieved when forecasting candidate tokens with the assistent model
                is much faster than running generation with the model you're calling generate from. As such, the
                assistant model should be much smaller.
            streamer (`BaseStreamer`, *optional*):
                Streamer object that will be used to stream the generated sequences. Generated tokens are passed
                through `streamer.put(token_ids)` and the streamer is responsible for any further processing.
            negative_prompt_ids (`torch.LongTensor` of shape `(batch_size, sequence_length)`, *optional*):
                The negative prompt needed for some processors such as CFG. The batch size must match the input batch
                size. This is an experimental feature, subject to breaking API changes in future versions.
            negative_prompt_attention_mask (`torch.LongTensor` of shape `(batch_size, sequence_length)`, *optional*):
                Attention_mask for `negative_prompt_ids`.
            kwargs (`Dict[str, Any]`, *optional*):
                Ad hoc parametrization of `generation_config` and/or additional model-specific kwargs that will be
                forwarded to the `forward` function of the model. If the model is an encoder-decoder model, encoder
                specific kwargs should not be prefixed and decoder specific kwargs should be prefixed with *decoder_*.

        Return:
            [`~utils.ModelOutput`] or `torch.LongTensor`: A [`~utils.ModelOutput`] (if `return_dict_in_generate=True`
            or when `config.return_dict_in_generate=True`) or a `torch.LongTensor`.

                If the model is *not* an encoder-decoder model (`model.config.is_encoder_decoder=False`), the possible
                [`~utils.ModelOutput`] types are:

                    - [`~generation.GenerateDecoderOnlyOutput`],
                    - [`~generation.GenerateBeamDecoderOnlyOutput`]

                If the model is an encoder-decoder model (`model.config.is_encoder_decoder=True`), the possible
                [`~utils.ModelOutput`] types are:

                    - [`~generation.GenerateEncoderDecoderOutput`],
                    - [`~generation.GenerateBeamEncoderDecoderOutput`]
        """
        # 1. Handle `generation_config` and kwargs that might update it, and validate the `.generate()` call
        self._validate_model_class()
        tokenizer = kwargs.pop("tokenizer", None)  # Pull this out first, we only use it for stopping criteria
        generation_config, model_kwargs = self._prepare_generation_config(generation_config, **kwargs)
        self._validate_model_kwargs(model_kwargs.copy())

        # 2. Set generation parameters if not already defined
        if synced_gpus is None:
            if is_deepspeed_zero3_enabled() and dist.get_world_size() > 1:
                synced_gpus = True
            else:
                synced_gpus = False

        logits_processor = logits_processor if logits_processor is not None else LogitsProcessorList()
        stopping_criteria = stopping_criteria if stopping_criteria is not None else StoppingCriteriaList()

        accepts_attention_mask = "attention_mask" in set(inspect.signature(self.forward).parameters.keys())
        requires_attention_mask = "encoder_outputs" not in model_kwargs
        kwargs_has_attention_mask = model_kwargs.get("attention_mask", None) is not None

        # 3. Define model inputs
        inputs_tensor, model_input_name, model_kwargs = self._prepare_model_inputs(
            inputs, generation_config.bos_token_id, model_kwargs
        )
        batch_size = inputs_tensor.shape[0]

        device = inputs_tensor.device
        self._prepare_special_tokens(generation_config, kwargs_has_attention_mask, device=device)

        # decoder-only models must use left-padding for batched generation.
        if not self.config.is_encoder_decoder and not is_torchdynamo_compiling():
            # If `input_ids` was given, check if the last id in any sequence is `pad_token_id`
            # Note: If using, `inputs_embeds` this check does not work, because we want to be more hands-off.
            if (
                generation_config.pad_token_id is not None
                and batch_size > 1
                and len(inputs_tensor.shape) == 2
                and torch.sum(inputs_tensor[:, -1] == generation_config.pad_token_id) > 0
            ):
                logger.warning(
                    "A decoder-only architecture is being used, but right-padding was detected! For correct "
                    "generation results, please set `padding_side='left'` when initializing the tokenizer."
                )

        # 4. Define other model kwargs
        # decoder-only models with inputs_embeds forwarding must use caching (otherwise we can't detect whether we are
        # generating the first new token or not, and we only want to use the embeddings for the first new token)
        if not self.config.is_encoder_decoder and model_input_name == "inputs_embeds":
            model_kwargs["use_cache"] = True
        else:
            model_kwargs["use_cache"] = generation_config.use_cache

        if not kwargs_has_attention_mask and requires_attention_mask and accepts_attention_mask:
            model_kwargs["attention_mask"] = self._prepare_attention_mask_for_generation(
                inputs_tensor, generation_config.pad_token_id, generation_config.eos_token_id
            )

        if self.config.is_encoder_decoder and "encoder_outputs" not in model_kwargs:
            # if model is encoder decoder encoder_outputs are created and added to `model_kwargs`
            model_kwargs = self._prepare_encoder_decoder_kwargs_for_generation(
                inputs_tensor, model_kwargs, model_input_name, generation_config
            )

        # 5. Prepare `input_ids` which will be used for auto-regressive generation
        if self.config.is_encoder_decoder:
            input_ids, model_kwargs = self._prepare_decoder_input_ids_for_generation(
                batch_size=batch_size,
                model_input_name=model_input_name,
                model_kwargs=model_kwargs,
                decoder_start_token_id=generation_config.decoder_start_token_id,
                device=inputs_tensor.device,
            )
        else:
            input_ids = inputs_tensor if model_input_name == "input_ids" else model_kwargs.pop("input_ids")

        if streamer is not None:
            streamer.put(input_ids.cpu())

        # 6. Prepare `max_length` depending on other stopping criteria.
        input_ids_length = input_ids.shape[-1]
        has_default_max_length = kwargs.get("max_length") is None and generation_config.max_length is not None
        has_default_min_length = kwargs.get("min_length") is None and generation_config.min_length is not None
        generation_config = self._prepare_generated_length(
            generation_config=generation_config,
            has_default_max_length=has_default_max_length,
            has_default_min_length=has_default_min_length,
            model_input_name=model_input_name,
            inputs_tensor=inputs_tensor,
            input_ids_length=input_ids_length,
        )

        if generation_config.cache_implementation is not None and model_kwargs.get("past_key_values") is not None:
            raise ValueError(
                "Passing both `cache_implementation` (used to initialize certain caches) and `past_key_values` (a "
                "Cache object) is unsupported. Please use only one of the two."
            )
        elif generation_config.cache_implementation in NEED_SETUP_CACHE_CLASSES_MAPPING:
            if not self._supports_cache_class:
                raise ValueError(
                    "This model does not support the `cache_implementation` argument. Please check the following "
                    "issue: https://github.com/huggingface/transformers/issues/28981."
                )
            if generation_config.cache_implementation == "static":
                if not self._supports_static_cache:
                    raise ValueError(
                        "This model does not support `cache_implementation='static'`. Please check the following "
                        "issue: https://github.com/huggingface/transformers/issues/28981"
                    )
                model_kwargs["past_key_values"] = self._get_static_cache(batch_size, generation_config.max_length)

        self._validate_generated_length(generation_config, input_ids_length, has_default_max_length)

        # 7. determine generation mode
        generation_mode = generation_config.get_generation_mode(assistant_model)

        if streamer is not None and (generation_config.num_beams > 1):
            raise ValueError(
                "`streamer` cannot be used with beam search (yet!). Make sure that `num_beams` is set to 1."
            )

        if self.device.type != input_ids.device.type:
            warnings.warn(
                "You are calling .generate() with the `input_ids` being on a device type different"
                f" than your model's device. `input_ids` is on {input_ids.device.type}, whereas the model"
                f" is on {self.device.type}. You may experience unexpected behaviors or slower generation."
                " Please make sure that you have put `input_ids` to the"
                f" correct device by calling for example input_ids = input_ids.to('{self.device.type}') before"
                " running `.generate()`.",
                UserWarning,
            )

        # 8. prepare distribution pre_processing samplers
        prepared_logits_processor = self._get_logits_processor(
            generation_config=generation_config,
            input_ids_seq_length=input_ids_length,
            encoder_input_ids=inputs_tensor,
            prefix_allowed_tokens_fn=prefix_allowed_tokens_fn,
            logits_processor=logits_processor,
            device=inputs_tensor.device,
            model_kwargs=model_kwargs,
            negative_prompt_ids=negative_prompt_ids,
            negative_prompt_attention_mask=negative_prompt_attention_mask,
        )

        # 9. prepare stopping criteria
        prepared_stopping_criteria = self._get_stopping_criteria(
            generation_config=generation_config, stopping_criteria=stopping_criteria, tokenizer=tokenizer, **kwargs
        )

        # 10. go into different generation modes
        if generation_mode == GenerationMode.ASSISTED_GENERATION:
            if generation_config.num_return_sequences > 1:
                raise ValueError(
                    "num_return_sequences has to be 1 when doing assisted generate, "
                    f"but is {generation_config.num_return_sequences}."
                )
            if batch_size > 1:
                raise ValueError("assisted generate is only supported for batch_size = 1")
            if not model_kwargs["use_cache"]:
                raise ValueError("assisted generate requires `use_cache=True`")
            if generation_config.cache_implementation == "static":
                raise ValueError("assisted generate is not supported with `static_cache`")

            # 11. Get the candidate generator, given the parameterization
            candidate_generator = self._get_candidate_generator(
                generation_config=generation_config,
                input_ids=input_ids,
                inputs_tensor=inputs_tensor,
                assistant_model=assistant_model,
                logits_processor=logits_processor,
                model_kwargs=model_kwargs,
            )

            # 12. prepare logits warper (if `do_sample` is `True`)
            prepared_logits_warper = (
                self._get_logits_warper(generation_config) if generation_config.do_sample else None
            )

            # 13. run assisted generate
            result = self._assisted_decoding(
                input_ids,
                candidate_generator=candidate_generator,
                logits_processor=prepared_logits_processor,
                logits_warper=prepared_logits_warper,
                stopping_criteria=prepared_stopping_criteria,
                generation_config=generation_config,
                synced_gpus=synced_gpus,
                streamer=streamer,
                **model_kwargs,
            )

        elif generation_mode == GenerationMode.CONTRASTIVE_SEARCH:
            if not model_kwargs["use_cache"]:
                raise ValueError("Contrastive search requires `use_cache=True`")

            result = self._contrastive_search(
                input_ids,
                logits_processor=prepared_logits_processor,
                stopping_criteria=prepared_stopping_criteria,
                generation_config=generation_config,
                synced_gpus=synced_gpus,
                streamer=streamer,
                **model_kwargs,
            )

        elif generation_mode in (GenerationMode.SAMPLE, GenerationMode.GREEDY_SEARCH):
            # 11. prepare logits warper
            prepared_logits_warper = (
                self._get_logits_warper(generation_config) if generation_config.do_sample else None
            )

            # 12. expand input_ids with `num_return_sequences` additional sequences per batch
            input_ids, model_kwargs = self._expand_inputs_for_generation(
                input_ids=input_ids,
                expand_size=generation_config.num_return_sequences,
                is_encoder_decoder=self.config.is_encoder_decoder,
                **model_kwargs,
            )

            # 13. run sample (it degenerates to greedy search when `generation_config.do_sample=False`)
            result = self._sample(
                input_ids,
                logits_processor=prepared_logits_processor,
                logits_warper=prepared_logits_warper,
                stopping_criteria=prepared_stopping_criteria,
                generation_config=generation_config,
                synced_gpus=synced_gpus,
                streamer=streamer,
                **model_kwargs,
            )

        elif generation_mode in (GenerationMode.BEAM_SAMPLE, GenerationMode.BEAM_SEARCH):
            # 11. prepare logits warper
            prepared_logits_warper = (
                self._get_logits_warper(generation_config) if generation_config.do_sample else None
            )

            # 12. prepare beam search scorer
            beam_scorer = BeamSearchScorer(
                batch_size=batch_size,
                num_beams=generation_config.num_beams,
                device=inputs_tensor.device,
                length_penalty=generation_config.length_penalty,
                do_early_stopping=generation_config.early_stopping,
                num_beam_hyps_to_keep=generation_config.num_return_sequences,
                max_length=generation_config.max_length,
            )

            # 13. interleave input_ids with `num_beams` additional sequences per batch
            input_ids, model_kwargs = self._expand_inputs_for_generation(
                input_ids=input_ids,
                expand_size=generation_config.num_beams,
                is_encoder_decoder=self.config.is_encoder_decoder,
                **model_kwargs,
            )

            # 14. run beam sample
            result = self._beam_search(
                input_ids,
                beam_scorer,
                logits_processor=prepared_logits_processor,
                logits_warper=prepared_logits_warper,
                stopping_criteria=prepared_stopping_criteria,
                generation_config=generation_config,
                synced_gpus=synced_gpus,
                **model_kwargs,
            )

        elif generation_mode == GenerationMode.GROUP_BEAM_SEARCH:
            # 11. prepare beam search scorer
            beam_scorer = BeamSearchScorer(
                batch_size=batch_size,
                num_beams=generation_config.num_beams,
                device=inputs_tensor.device,
                length_penalty=generation_config.length_penalty,
                do_early_stopping=generation_config.early_stopping,
                num_beam_hyps_to_keep=generation_config.num_return_sequences,
                num_beam_groups=generation_config.num_beam_groups,
                max_length=generation_config.max_length,
            )
            # 12. interleave input_ids with `num_beams` additional sequences per batch
            input_ids, model_kwargs = self._expand_inputs_for_generation(
                input_ids=input_ids,
                expand_size=generation_config.num_beams,
                is_encoder_decoder=self.config.is_encoder_decoder,
                **model_kwargs,
            )
            # 13. run beam search
            result = self._group_beam_search(
                input_ids,
                beam_scorer,
                logits_processor=prepared_logits_processor,
                stopping_criteria=prepared_stopping_criteria,
                generation_config=generation_config,
                synced_gpus=synced_gpus,
                **model_kwargs,
            )

        elif generation_mode == GenerationMode.CONSTRAINED_BEAM_SEARCH:
            final_constraints = []
            if generation_config.constraints is not None:
                final_constraints = generation_config.constraints

            if generation_config.force_words_ids is not None:

                def typeerror():
                    raise ValueError(
                        "`force_words_ids` has to either be a `List[List[List[int]]]` or `List[List[int]]` "
                        f"of positive integers, but is {generation_config.force_words_ids}."
                    )

                if (
                    not isinstance(generation_config.force_words_ids, list)
                    or len(generation_config.force_words_ids) == 0
                ):
                    typeerror()

                for word_ids in generation_config.force_words_ids:
                    if isinstance(word_ids[0], list):
                        if not isinstance(word_ids, list) or len(word_ids) == 0:
                            typeerror()
                        if any(not isinstance(token_ids, list) for token_ids in word_ids):
                            typeerror()
                        if any(
                            any((not isinstance(token_id, int) or token_id < 0) for token_id in token_ids)
                            for token_ids in word_ids
                        ):
                            typeerror()

                        constraint = DisjunctiveConstraint(word_ids)
                    else:
                        if not isinstance(word_ids, list) or len(word_ids) == 0:
                            typeerror()
                        if any((not isinstance(token_id, int) or token_id < 0) for token_id in word_ids):
                            typeerror()

                        constraint = PhrasalConstraint(word_ids)
                    final_constraints.append(constraint)

            # 11. prepare beam search scorer
            constrained_beam_scorer = ConstrainedBeamSearchScorer(
                constraints=final_constraints,
                batch_size=batch_size,
                num_beams=generation_config.num_beams,
                device=inputs_tensor.device,
                length_penalty=generation_config.length_penalty,
                do_early_stopping=generation_config.early_stopping,
                num_beam_hyps_to_keep=generation_config.num_return_sequences,
                max_length=generation_config.max_length,
            )
            # 12. interleave input_ids with `num_beams` additional sequences per batch
            input_ids, model_kwargs = self._expand_inputs_for_generation(
                input_ids=input_ids,
                expand_size=generation_config.num_beams,
                is_encoder_decoder=self.config.is_encoder_decoder,
                **model_kwargs,
            )
            # 13. run beam search
            result = self._constrained_beam_search(
                input_ids,
                constrained_beam_scorer=constrained_beam_scorer,
                logits_processor=prepared_logits_processor,
                stopping_criteria=prepared_stopping_criteria,
                generation_config=generation_config,
                synced_gpus=synced_gpus,
                **model_kwargs,
            )

        return result

    def _has_unfinished_sequences(self, this_peer_finished: bool, synced_gpus: bool, device: torch.device) -> bool:
        """
        Returns whether there are still unfinished sequences in the device. The existence of unfinished sequences is
        fed through `this_peer_finished`. ZeRO stage 3-friendly.
        """
        if synced_gpus:
            # Under synced_gpus the `forward` call must continue until all gpus complete their sequence.
            # The following logic allows an early break if all peers finished generating their sequence
            this_peer_finished_flag = torch.tensor(0.0 if this_peer_finished else 1.0).to(device)
            # send 0.0 if we finished, 1.0 otherwise
            dist.all_reduce(this_peer_finished_flag, op=dist.ReduceOp.SUM)
            # did all peers finish? the reduced sum will be 0.0 then
            if this_peer_finished_flag.item() == 0.0:
                return False
        elif this_peer_finished:
            return False
        return True

    @torch.no_grad()
    def _contrastive_search(
        self,
        input_ids: torch.LongTensor,
        logits_processor: LogitsProcessorList,
        stopping_criteria: StoppingCriteriaList,
        generation_config: GenerationConfig,
        synced_gpus: bool,
        streamer: Optional["BaseStreamer"],
        **model_kwargs,
    ) -> Union[GenerateNonBeamOutput, torch.LongTensor]:
        r"""
        Generates sequences of token ids for models with a language modeling head using **contrastive search** and can
        be used for text-decoder, text-to-text, speech-to-text, and vision-to-text models.

        Parameters:
            input_ids (`torch.LongTensor` of shape `(batch_size, sequence_length)`):
                The sequence used as a prompt for the generation.
            logits_processor (`LogitsProcessorList`):
                An instance of [`LogitsProcessorList`]. List of instances of class derived from [`LogitsProcessor`]
                used to modify the prediction scores of the language modeling head applied at each generation step.
            stopping_criteria (`StoppingCriteriaList`):
                An instance of [`StoppingCriteriaList`]. List of instances of class derived from [`StoppingCriteria`]
                used to tell if the generation loop should stop.
            generation_config ([`~generation.GenerationConfig`]):
                The generation configuration to be used as parametrization of the decoding method.
            synced_gpus (`bool`):
                Whether to continue running the while loop until max_length (needed for ZeRO stage 3)
            streamer (`BaseStreamer`, *optional*):
                Streamer object that will be used to stream the generated sequences. Generated tokens are passed
                through `streamer.put(token_ids)` and the streamer is responsible for any further processing.
            model_kwargs:
                Additional model specific keyword arguments will be forwarded to the `forward` function of the model.
                If model is an encoder-decoder model the kwargs should include `encoder_outputs`.

        Return:
            [`~generation.GenerateDecoderOnlyOutput`], [`~generation.GenerateEncoderDecoderOutput`]
            or `torch.LongTensor`: A `torch.LongTensor` containing the generated tokens (default behaviour) or a
            [`~generation.GenerateDecoderOnlyOutput`] if `model.config.is_encoder_decoder=False` and
            `return_dict_in_generate=True` or a [`~generation.GenerateEncoderDecoderOutput`] if
            `model.config.is_encoder_decoder=True`.
        """
        # init values
        has_eos_stopping_criteria = any(hasattr(criteria, "eos_token_id") for criteria in stopping_criteria)
        top_k = generation_config.top_k
        penalty_alpha = generation_config.penalty_alpha
        pad_token_id = generation_config.pad_token_id
        output_attentions = generation_config.output_attentions
        output_hidden_states = generation_config.output_hidden_states
        output_scores = generation_config.output_scores
        output_logits = generation_config.output_logits
        return_dict_in_generate = generation_config.return_dict_in_generate
        sequential = generation_config.low_memory

        # init attention / hidden states / scores tuples
        raw_logits = () if (return_dict_in_generate and output_logits) else None
        scores = () if (return_dict_in_generate and output_scores) else None
        decoder_attentions = () if (return_dict_in_generate and output_attentions) else None
        cross_attentions = () if (return_dict_in_generate and output_attentions) else None
        decoder_hidden_states = () if (return_dict_in_generate and output_hidden_states) else None

        # if model is an encoder-decoder, retrieve encoder attention weights and hidden states
        if return_dict_in_generate and self.config.is_encoder_decoder:
            encoder_attentions = model_kwargs["encoder_outputs"].get("attentions") if output_attentions else None
            encoder_hidden_states = (
                model_kwargs["encoder_outputs"].get("hidden_states") if output_hidden_states else None
            )

        # keep track of which sequences are already finished
        batch_size = input_ids.shape[0]
        unfinished_sequences = torch.ones(batch_size, dtype=torch.long, device=input_ids.device)
        model_kwargs = self._get_initial_cache_position(input_ids, model_kwargs)

        this_peer_finished = False

        while self._has_unfinished_sequences(this_peer_finished, synced_gpus, device=input_ids.device):
            # if the first step in the loop, encode all the prefix and obtain: (1) past_key_values;
            # (2) last_hidden_states; (3) logit_for_next_step; (4) update model kwargs for the next step
            if model_kwargs.get("past_key_values") is None:
                # prepare inputs
                model_kwargs["use_cache"] = True
                model_inputs = self.prepare_inputs_for_generation(input_ids, **model_kwargs)

                # encode the given prefix and prepare model inputs; encoder-decoder model process the prefix and save
                # the `encoder_outputs`
                outputs = self(
                    **model_inputs, return_dict=True, output_hidden_states=True, output_attentions=output_attentions
                )

                # last decoder hidden states will be used to compute the degeneration penalty (cosine similarity with
                # previous tokens)
                if self.config.is_encoder_decoder:
                    last_hidden_states = outputs.decoder_hidden_states[-1]
                else:
                    last_hidden_states = outputs.hidden_states[-1]

                # next logit for contrastive search to select top-k candidate tokens
                logit_for_next_step = outputs.logits[:, -1, :]

                model_kwargs = self._update_model_kwargs_for_generation(
                    outputs,
                    model_kwargs,
                    is_encoder_decoder=self.config.is_encoder_decoder,
                    standardize_cache_format=True,
                )
                if not sequential:
                    # Expands model inputs top_k times, for batched forward passes (akin to beam search).
                    _, model_kwargs = self._expand_inputs_for_generation(
                        expand_size=top_k, is_encoder_decoder=self.config.is_encoder_decoder, **model_kwargs
                    )

                past_key_values = model_kwargs.get("past_key_values")
                if past_key_values is None:
                    raise ValueError(
                        f"{self.__class__.__name__} does not support caching and therefore **can't** be used "
                        "for contrastive search."
                    )
                elif (
                    not isinstance(past_key_values[0], (tuple, torch.Tensor))
                    or past_key_values[0][0].shape[0] != batch_size
                ):
                    raise ValueError(
                        f"{self.__class__.__name__} does not have a standard cache format and therefore **can't** be "
                        "used for contrastive search without further modifications."
                    )

            # contrastive_search main logic start:
            # contrastive search decoding consists of two steps: (1) candidate tokens recall; (2) candidate re-rank by
            # degeneration penalty
            processed_logit_for_next_step = logits_processor(input_ids, logit_for_next_step)
            next_probs = nn.functional.softmax(processed_logit_for_next_step, dim=-1)

            top_k_probs, top_k_ids = torch.topk(next_probs, dim=-1, k=top_k)

            # Store scores, attentions and hidden_states when required
            if return_dict_in_generate:
                if output_logits:
                    raw_logits += (logit_for_next_step,)
                if output_scores:
                    scores += (processed_logit_for_next_step,)
                if output_attentions:
                    decoder_attentions += (
                        (outputs.decoder_attentions,) if self.config.is_encoder_decoder else (outputs.attentions,)
                    )
                    if self.config.is_encoder_decoder:
                        cross_attentions += (outputs.cross_attentions,)

                if output_hidden_states:
                    decoder_hidden_states += (
                        (outputs.decoder_hidden_states,)
                        if self.config.is_encoder_decoder
                        else (outputs.hidden_states,)
                    )

            # Replicates the new past_key_values to match the `top_k` candidates
            new_key_values = []
            past = model_kwargs["past_key_values"]
            for layer in past:
                items = []
                # item is either the key or the value matrix
                for item in layer:
                    if sequential:
                        items.append(item.repeat_interleave(1, dim=0))
                    else:
                        items.append(item.repeat_interleave(top_k, dim=0))
                new_key_values.append(tuple(items))
            if not isinstance(past, DynamicCache):
                past = tuple(new_key_values)
            else:
                for layer_idx in range(len(new_key_values)):
                    past.key_cache[layer_idx] = new_key_values[layer_idx][0]
                    past.value_cache[layer_idx] = new_key_values[layer_idx][1]
            model_kwargs["past_key_values"] = past

            if sequential:
                all_outputs = []
                for i in range(top_k):
                    # compute the candidate tokens by the language model and collect their hidden_states
                    next_model_inputs = self.prepare_inputs_for_generation(top_k_ids[:, i].view(-1, 1), **model_kwargs)

                    outputs = self(
                        **next_model_inputs,
                        return_dict=True,
                        output_hidden_states=True,
                        output_attentions=output_attentions,
                    )
                    all_outputs.append(outputs)
                outputs = stack_model_outputs(all_outputs)

            else:
                # compute the candidate tokens by the language model and collect their hidden_states
                # assembles top_k_ids into batch of size k
                next_model_inputs = self.prepare_inputs_for_generation(top_k_ids.view(-1, 1), **model_kwargs)

                outputs = self(
                    **next_model_inputs,
                    return_dict=True,
                    output_hidden_states=True,
                    output_attentions=output_attentions,
                )
            # name is different for encoder-decoder and decoder-only models
            if self.config.is_encoder_decoder:
                next_hidden = outputs.decoder_hidden_states[-1]
                full_hidden_states = outputs.decoder_hidden_states
            else:
                next_hidden = outputs.hidden_states[-1]
                full_hidden_states = outputs.hidden_states

            logits = outputs.logits[:, -1, :]

            context_hidden = last_hidden_states.repeat_interleave(top_k, dim=0)

            # compute the degeneration penalty and re-rank the candidates based on the degeneration penalty and the
            # model confidence. Keeping `selected_idx` on CPU enables multi-device contrastive search and doesn't
            # introduce (noticeable) slowdowns on single-device runs.
            selected_idx = _ranking_fast(context_hidden, next_hidden, top_k_probs, penalty_alpha, top_k)
            selected_idx = selected_idx.to("cpu")

            # prepare for the next step: (1) next token_id; (2) past_key_values; (3) last_hidden_states for computing
            # the degeneration penalty; (4) logits for selecting next top-k candidates; (5) selected tokens scores
            # (model confidence minus degeneration penalty); (6) decoder hidden_states
            next_tokens = top_k_ids[range(len(top_k_ids)), selected_idx]
            next_hidden = torch.stack(torch.split(next_hidden.squeeze(dim=1), top_k))
            next_hidden = next_hidden[range(batch_size), selected_idx, :]
            last_hidden_states = torch.cat([last_hidden_states, next_hidden.unsqueeze(1)], dim=1)

            next_decoder_hidden_states = ()
            for layer in full_hidden_states:
                layer = torch.stack(torch.split(layer, top_k))[range(batch_size), selected_idx, :]
                next_decoder_hidden_states += (layer,)

            # generate past_key_values cache of only the selected token
            if sequential:
                next_model_input = self.prepare_inputs_for_generation(
                    top_k_ids[:, selected_idx].view(-1, 1), **model_kwargs
                )

                selected_outputs = self(
                    **next_model_input,
                    return_dict=True,
                    output_hidden_states=False,
                    output_attentions=False,
                )
                next_past_key_values = selected_outputs["past_key_values"]

            else:
                next_past_key_values = self._extract_past_from_model_output(outputs, standardize_cache_format=True)
                new_key_values = []
                for layer in next_past_key_values:
                    items = []
                    # item is either the key or the value matrix
                    for item in layer:
                        item = torch.stack(torch.split(item, top_k, dim=0))  # [B, K, num_head, seq_len, esz]
                        item = item[range(batch_size), selected_idx, ...]  # [B, num_head, seq_len, esz]
                        items += [item]
                    new_key_values += [items]

                if not isinstance(next_past_key_values, DynamicCache):
                    next_past_key_values = tuple(new_key_values)
                else:
                    for layer_idx in range(len(new_key_values)):
                        next_past_key_values.key_cache[layer_idx] = new_key_values[layer_idx][0]
                        next_past_key_values.value_cache[layer_idx] = new_key_values[layer_idx][1]

            logit_for_next_step = torch.stack(torch.split(logits, top_k))[range(batch_size), selected_idx, :]

            # Rebuilds the relevant parts of the model output for the selected token, for use in the next iteration
            if self.config.is_encoder_decoder:
                next_step_cross_attentions = ()
                next_step_decoder_attentions = ()
                if output_attentions:
                    for layer in outputs.cross_attentions:
                        layer = torch.stack(torch.split(layer, top_k, dim=0))[range(batch_size), selected_idx, ...]
                        next_step_cross_attentions += (layer,)
                    for layer in outputs.decoder_attentions:
                        layer = torch.stack(torch.split(layer, top_k, dim=0))[range(batch_size), selected_idx, ...]
                        next_step_decoder_attentions += (layer,)
                outputs = Seq2SeqLMOutput(
                    past_key_values=next_past_key_values,
                    decoder_hidden_states=next_decoder_hidden_states,
                    decoder_attentions=next_step_decoder_attentions or None,
                    cross_attentions=next_step_cross_attentions or None,
                )
            else:
                next_step_attentions = ()
                if output_attentions:
                    for layer in outputs.attentions:
                        layer = torch.stack(torch.split(layer, top_k, dim=0))[range(batch_size), selected_idx, ...]
                        next_step_attentions += (layer,)
                outputs = CausalLMOutputWithPast(
                    past_key_values=next_past_key_values,
                    hidden_states=next_decoder_hidden_states,
                    attentions=next_step_attentions or None,
                )
            # contrastive_search main logic end

            if synced_gpus and this_peer_finished:
                continue  # don't waste resources running the code we don't need

            # finished sentences should have their next token be a padding token
            if has_eos_stopping_criteria:
                next_tokens = next_tokens * unfinished_sequences + pad_token_id * (1 - unfinished_sequences)

            # update generated ids, model inputs, and length for next step
            input_ids = torch.cat([input_ids, next_tokens[:, None]], dim=-1)
            if streamer is not None:
                streamer.put(next_tokens.cpu())
            model_kwargs = self._update_model_kwargs_for_generation(
                outputs,
                model_kwargs,
                is_encoder_decoder=self.config.is_encoder_decoder,
            )

            # stop when each sentence is finished
            unfinished_sequences = unfinished_sequences & ~stopping_criteria(input_ids, scores)
            this_peer_finished = unfinished_sequences.max() == 0

        if streamer is not None:
            streamer.end()

        if return_dict_in_generate:
            # Contrastive search works by forward looking at the next token, so we need to exclude it from
            # `past_key_values` to be consistent with the other decoding methods
            if model_kwargs.get("past_key_values") is not None:
                past_key_values = []
                for layer in model_kwargs["past_key_values"]:
                    layer_past_key_values = []
                    for item in layer:
                        layer_past_key_values.append(item[..., :-1, :])
                    past_key_values.append(tuple(layer_past_key_values))
                model_kwargs["past_key_values"] = tuple(past_key_values)

            if self.config.is_encoder_decoder:
                return GenerateEncoderDecoderOutput(
                    sequences=input_ids,
                    scores=scores,
                    logits=raw_logits,
                    encoder_attentions=encoder_attentions,
                    encoder_hidden_states=encoder_hidden_states,
                    decoder_attentions=decoder_attentions,
                    cross_attentions=cross_attentions,
                    decoder_hidden_states=decoder_hidden_states,
                    past_key_values=model_kwargs.get("past_key_values"),
                )
            else:
                return GenerateDecoderOnlyOutput(
                    sequences=input_ids,
                    scores=scores,
                    logits=raw_logits,
                    attentions=decoder_attentions,
                    hidden_states=decoder_hidden_states,
                    past_key_values=model_kwargs.get("past_key_values"),
                )
        else:
            return input_ids

    def _greedy_search(
        self,
        input_ids: torch.LongTensor,
        logits_processor: LogitsProcessorList,
        stopping_criteria: StoppingCriteriaList,
        generation_config: GenerationConfig,
        synced_gpus: bool,
        streamer: Optional["BaseStreamer"],
        **model_kwargs,
    ) -> Union[GenerateNonBeamOutput, torch.LongTensor]:
        r"""
        Deprecated. Use `._sample()` instead, passing the same arguments.
        """

        logger.warning_once(
            "Calling `._greedy_search()` directly is deprecated and will be removed in v4.42. Use `._sample()` "
            "instead, passing the same arguments."
        )
        return self._sample(
            input_ids=input_ids,
            logits_processor=logits_processor,
            stopping_criteria=stopping_criteria,
            generation_config=generation_config,
            synced_gpus=synced_gpus,
            streamer=streamer,
            **model_kwargs,
        )

    def _sample(
        self,
        input_ids: torch.LongTensor,
        logits_processor: LogitsProcessorList,
        stopping_criteria: StoppingCriteriaList,
        generation_config: GenerationConfig,
        synced_gpus: bool,
        streamer: Optional["BaseStreamer"],
        logits_warper: Optional[LogitsProcessorList] = None,
        **model_kwargs,
    ) -> Union[GenerateNonBeamOutput, torch.LongTensor]:
        r"""
        Generates sequences of token ids for models with a language modeling head using **multinomial sampling** and
        can be used for text-decoder, text-to-text, speech-to-text, and vision-to-text models.

        Parameters:
            input_ids (`torch.LongTensor` of shape `(batch_size, sequence_length)`):
                The sequence used as a prompt for the generation.
            logits_processor (`LogitsProcessorList`):
                An instance of [`LogitsProcessorList`]. List of instances of class derived from [`LogitsProcessor`]
                used to modify the prediction scores of the language modeling head applied at each generation step.
            stopping_criteria (`StoppingCriteriaList`):
                An instance of [`StoppingCriteriaList`]. List of instances of class derived from [`StoppingCriteria`]
                used to tell if the generation loop should stop.
            generation_config ([`~generation.GenerationConfig`]):
                The generation configuration to be used as parametrization of the decoding method.
            synced_gpus (`bool`):
                Whether to continue running the while loop until max_length (needed for ZeRO stage 3)
            streamer (`BaseStreamer`, *optional*):
                Streamer object that will be used to stream the generated sequences. Generated tokens are passed
                through `streamer.put(token_ids)` and the streamer is responsible for any further processing.
            logits_warper (`LogitsProcessorList`, *optional*):
                An instance of [`LogitsProcessorList`]. List of instances of class derived from [`LogitsWarper`] used
                to warp the prediction score distribution of the language modeling head applied before multinomial
                sampling at each generation step. Only required with sampling strategies (i.e. `do_sample` is set in
                `generation_config`)
            model_kwargs:
                Additional model specific kwargs will be forwarded to the `forward` function of the model. If model is
                an encoder-decoder model the kwargs should include `encoder_outputs`.

        Return:
            [`~generation.GenerateDecoderOnlyOutput`], [`~generation.GenerateEncoderDecoderOutput`] or `torch.LongTensor`:
            A `torch.LongTensor` containing the generated tokens (default behaviour) or a
            [`~generation.GenerateDecoderOnlyOutput`] if `model.config.is_encoder_decoder=False` and
            `return_dict_in_generate=True` or a [`~generation.GenerateEncoderDecoderOutput`] if
            `model.config.is_encoder_decoder=True`.
        """
        # init values
        pad_token_id = generation_config.pad_token_id
        output_attentions = generation_config.output_attentions
        output_hidden_states = generation_config.output_hidden_states
        output_scores = generation_config.output_scores
        output_logits = generation_config.output_logits
        return_dict_in_generate = generation_config.return_dict_in_generate
        has_eos_stopping_criteria = any(hasattr(criteria, "eos_token_id") for criteria in stopping_criteria)
        do_sample = generation_config.do_sample
        if do_sample is True and not isinstance(logits_warper, LogitsProcessorList):
            raise ValueError(
                "`do_sample` is set to `True`, `logits_warper` must be a `LogitsProcessorList` instance (it is "
                f"{logits_warper})."
            )

        # init attention / hidden states / scores tuples
        scores = () if (return_dict_in_generate and output_scores) else None
        raw_logits = () if (return_dict_in_generate and output_logits) else None
        decoder_attentions = () if (return_dict_in_generate and output_attentions) else None
        cross_attentions = () if (return_dict_in_generate and output_attentions) else None
        decoder_hidden_states = () if (return_dict_in_generate and output_hidden_states) else None

        # if model is an encoder-decoder, retrieve encoder attention weights and hidden states
        if return_dict_in_generate and self.config.is_encoder_decoder:
            encoder_attentions = model_kwargs["encoder_outputs"].get("attentions") if output_attentions else None
            encoder_hidden_states = (
                model_kwargs["encoder_outputs"].get("hidden_states") if output_hidden_states else None
            )

        # keep track of which sequences are already finished
        batch_size = input_ids.shape[0]
        this_peer_finished = False
        unfinished_sequences = torch.ones(batch_size, dtype=torch.long, device=input_ids.device)
        model_kwargs = self._get_initial_cache_position(input_ids, model_kwargs)

        while self._has_unfinished_sequences(this_peer_finished, synced_gpus, device=input_ids.device):
            # prepare model inputs
            model_inputs = self.prepare_inputs_for_generation(input_ids, **model_kwargs)

            # forward pass to get next token
            outputs = self(
                **model_inputs,
                return_dict=True,
                output_attentions=output_attentions,
                output_hidden_states=output_hidden_states,
            )

            if synced_gpus and this_peer_finished:
                continue  # don't waste resources running the code we don't need

            next_token_logits = outputs.logits[:, -1, :]

            # pre-process distribution
            next_token_scores = logits_processor(input_ids, next_token_logits)
            if do_sample:
                next_token_scores = logits_warper(input_ids, next_token_scores)

            # Store scores, attentions and hidden_states when required
            if return_dict_in_generate:
                if output_scores:
                    scores += (next_token_scores,)
                if output_logits:
                    raw_logits += (next_token_logits,)
                if output_attentions:
                    decoder_attentions += (
                        (outputs.decoder_attentions,) if self.config.is_encoder_decoder else (outputs.attentions,)
                    )
                    if self.config.is_encoder_decoder:
                        cross_attentions += (outputs.cross_attentions,)

                if output_hidden_states:
                    decoder_hidden_states += (
                        (outputs.decoder_hidden_states,)
                        if self.config.is_encoder_decoder
                        else (outputs.hidden_states,)
                    )

            # token selection
            if do_sample:
                probs = nn.functional.softmax(next_token_scores, dim=-1)
                next_tokens = torch.multinomial(probs, num_samples=1).squeeze(1)
            else:
                next_tokens = torch.argmax(next_token_scores, dim=-1)

            # finished sentences should have their next token be a padding token
            if has_eos_stopping_criteria:
                next_tokens = next_tokens * unfinished_sequences + pad_token_id * (1 - unfinished_sequences)

            # update generated ids, model inputs, and length for next step
            input_ids = torch.cat([input_ids, next_tokens[:, None]], dim=-1)
            if streamer is not None:
                streamer.put(next_tokens.cpu())
            model_kwargs = self._update_model_kwargs_for_generation(
                outputs,
                model_kwargs,
                is_encoder_decoder=self.config.is_encoder_decoder,
            )

            unfinished_sequences = unfinished_sequences & ~stopping_criteria(input_ids, scores)
            this_peer_finished = unfinished_sequences.max() == 0

        if streamer is not None:
            streamer.end()

        if return_dict_in_generate:
            if self.config.is_encoder_decoder:
                return GenerateEncoderDecoderOutput(
                    sequences=input_ids,
                    scores=scores,
                    logits=raw_logits,
                    encoder_attentions=encoder_attentions,
                    encoder_hidden_states=encoder_hidden_states,
                    decoder_attentions=decoder_attentions,
                    cross_attentions=cross_attentions,
                    decoder_hidden_states=decoder_hidden_states,
                    past_key_values=model_kwargs.get("past_key_values"),
                )
            else:
                return GenerateDecoderOnlyOutput(
                    sequences=input_ids,
                    scores=scores,
                    logits=raw_logits,
                    attentions=decoder_attentions,
                    hidden_states=decoder_hidden_states,
                    past_key_values=model_kwargs.get("past_key_values"),
                )
        else:
            return input_ids

    def _temporary_reorder_cache(self, past_key_values, beam_idx):
        """
        Temporary function to handle the different types of cache reordering processes while we roll out `Cache`.

        TODO: standardize cache formats and make all models compatible with `Cache`. It would remove the need
        for this function, with `Cache.reorder_cache` being the sole remaining code path
        """
        model_class = self.__class__.__name__.lower()
        # Exception 1: code path for models using the legacy cache format
        if isinstance(past_key_values, (tuple, list)):
            past_key_values = self._reorder_cache(past_key_values, beam_idx)
        # Exception 2: models with different cache formats. These are limited to `DynamicCache` until their
        # cache format is standardized, to avoid adding complexity to the codebase.
        elif "bloom" in model_class or "gptbigcode" in model_class:
            if not isinstance(past_key_values, DynamicCache):
                raise ValueError(
                    f"Using an unsupported cache format with {model_class}. Currently, it only supports the "
                    "legacy tuple format or `DynamicCache`"
                )
            past_key_values = self._reorder_cache(past_key_values, beam_idx)
            past_key_values = DynamicCache.from_legacy_cache(past_key_values)
        # Standard code path: use the `Cache.reorder_cache`
        else:
            past_key_values.reorder_cache(beam_idx)
        return past_key_values

    # TODO (joao, v4.42): remove default for `logits_warper`
    def _beam_search(
        self,
        input_ids: torch.LongTensor,
        beam_scorer: BeamScorer,
        logits_processor: LogitsProcessorList,
        stopping_criteria: StoppingCriteriaList,
        generation_config: GenerationConfig,
        synced_gpus: bool,
        logits_warper: Optional[LogitsProcessorList] = None,
        **model_kwargs,
    ) -> Union[GenerateBeamOutput, torch.LongTensor]:
        r"""
        Generates sequences of token ids for models with a language modeling head using **beam search decoding** and
        can be used for text-decoder, text-to-text, speech-to-text, and vision-to-text models.

        Parameters:
            input_ids (`torch.LongTensor` of shape `(batch_size, sequence_length)`):
                The sequence used as a prompt for the generation.
            beam_scorer (`BeamScorer`):
                An derived instance of [`BeamScorer`] that defines how beam hypotheses are constructed, stored and
                sorted during generation. For more information, the documentation of [`BeamScorer`] should be read.
            logits_processor (`LogitsProcessorList`):
                An instance of [`LogitsProcessorList`]. List of instances of class derived from [`LogitsProcessor`]
                used to modify the prediction scores of the language modeling head applied at each generation step.
            stopping_criteria (`StoppingCriteriaList`:
                An instance of [`StoppingCriteriaList`]. List of instances of class derived from [`StoppingCriteria`]
                used to tell if the generation loop should stop.
            generation_config ([`~generation.GenerationConfig`]):
                The generation configuration to be used as parametrization of the decoding method.
            synced_gpus (`bool`):
                Whether to continue running the while loop until max_length (needed for ZeRO stage 3)
            logits_warper (`LogitsProcessorList`, *optional*):
                An instance of [`LogitsProcessorList`]. List of instances of class derived from [`LogitsWarper`] used
                to warp the prediction score distribution of the language modeling head applied before multinomial
                sampling at each generation step. Only required with sampling strategies (i.e. `do_sample` is set in
                `generation_config`)
            model_kwargs:
                Additional model specific kwargs will be forwarded to the `forward` function of the model. If model is
                an encoder-decoder model the kwargs should include `encoder_outputs`.

        Return:
            [`generation.GenerateBeamDecoderOnlyOutput`], [`~generation.GenerateBeamEncoderDecoderOutput`] or
            `torch.LongTensor`: A `torch.LongTensor` containing the generated tokens (default behaviour) or a
            [`~generation.GenerateBeamDecoderOnlyOutput`] if `model.config.is_encoder_decoder=False` and
            `return_dict_in_generate=True` or a [`~generation.GenerateBeamEncoderDecoderOutput`] if
            `model.config.is_encoder_decoder=True`.
        """
        # init values
        pad_token_id = generation_config.pad_token_id
        eos_token_id = generation_config.eos_token_id
        output_attentions = generation_config.output_attentions
        output_hidden_states = generation_config.output_hidden_states
        output_scores = generation_config.output_scores
        output_logits = generation_config.output_logits
        return_dict_in_generate = generation_config.return_dict_in_generate
        sequential = generation_config.low_memory
        do_sample = generation_config.do_sample
        if do_sample is True and not isinstance(logits_warper, LogitsProcessorList):
            raise ValueError(
                "`do_sample` is set to `True`, `logits_warper` must be a `LogitsProcessorList` instance (it is "
                f"{logits_warper})."
            )

        batch_size = len(beam_scorer._beam_hyps)
        num_beams = beam_scorer.num_beams

        batch_beam_size, cur_len = input_ids.shape
        model_kwargs = self._get_initial_cache_position(input_ids, model_kwargs)

        if num_beams * batch_size != batch_beam_size:
            raise ValueError(
                f"Batch dimension of `input_ids` should be {num_beams * batch_size}, but is {batch_beam_size}."
            )

        # init attention / hidden states / scores tuples
        scores = () if (return_dict_in_generate and output_scores) else None
        raw_logits = () if (return_dict_in_generate and output_logits) else None
        beam_indices = (
            tuple(() for _ in range(batch_beam_size)) if (return_dict_in_generate and output_scores) else None
        )
        decoder_attentions = () if (return_dict_in_generate and output_attentions) else None
        cross_attentions = () if (return_dict_in_generate and output_attentions) else None
        decoder_hidden_states = () if (return_dict_in_generate and output_hidden_states) else None

        # if model is an encoder-decoder, retrieve encoder attention weights and hidden states
        if return_dict_in_generate and self.config.is_encoder_decoder:
            encoder_attentions = model_kwargs["encoder_outputs"].get("attentions") if output_attentions else None
            encoder_hidden_states = (
                model_kwargs["encoder_outputs"].get("hidden_states") if output_hidden_states else None
            )

        # initialise score of first beam with 0 and the rest with -1e9. This makes sure that only tokens
        # of the first beam are considered to avoid sampling the exact same tokens across all beams.
        beam_scores = torch.zeros((batch_size, num_beams), dtype=torch.float, device=input_ids.device)
        beam_scores[:, 1:] = -1e9
        beam_scores = beam_scores.view((batch_size * num_beams,))

        this_peer_finished = False

        decoder_prompt_len = input_ids.shape[-1]  # record the prompt length of decoder

        while self._has_unfinished_sequences(this_peer_finished, synced_gpus, device=input_ids.device):
            model_inputs = self.prepare_inputs_for_generation(input_ids, **model_kwargs)

            # if sequential is True, split the input to batches of batch_size and run sequentially
            if sequential:
                if any(
                    model_name in self.__class__.__name__.lower()
                    for model_name in [
                        "fsmt",
                        "reformer",
                        "bloom",
                        "ctrl",
                        "gpt_bigcode",
                        "transo_xl",
                        "xlnet",
                        "cpm",
                        "jamba",
                    ]
                ):
                    raise RuntimeError(
                        f"Currently generation for {self.__class__.__name__} is not supported "
                        f"for `low_memory beam_search`. Please open an issue on GitHub if you need this feature."
                    )

                inputs_per_sub_batches = _split_model_inputs(
                    model_inputs, split_size=batch_size, full_batch_size=batch_beam_size
                )
                outputs_per_sub_batch = [
                    self(
                        **inputs_per_sub_batch,
                        return_dict=True,
                        output_attentions=output_attentions,
                        output_hidden_states=output_hidden_states,
                    )
                    for inputs_per_sub_batch in inputs_per_sub_batches
                ]

                outputs = stack_model_outputs(outputs_per_sub_batch)

            else:  # Unchanged original behavior
                outputs = self(
                    **model_inputs,
                    return_dict=True,
                    output_attentions=output_attentions,
                    output_hidden_states=output_hidden_states,
                )

            if synced_gpus and this_peer_finished:
                cur_len = cur_len + 1
                continue  # don't waste resources running the code we don't need

            next_token_logits = outputs.logits[:, -1, :]
            next_token_scores = nn.functional.log_softmax(
                next_token_logits, dim=-1
            )  # (batch_size * num_beams, vocab_size)

            next_token_scores_processed = logits_processor(input_ids, next_token_scores)
            if do_sample:
                next_token_scores_processed = logits_warper(input_ids, next_token_scores_processed)
            next_token_scores = next_token_scores_processed + beam_scores[:, None].expand_as(
                next_token_scores_processed
            )

            # Store scores, attentions and hidden_states when required
            if return_dict_in_generate:
                if output_scores:
                    scores += (next_token_scores_processed,)
                if output_logits:
                    raw_logits += (next_token_logits,)
                if output_attentions:
                    decoder_attentions += (
                        (outputs.decoder_attentions,) if self.config.is_encoder_decoder else (outputs.attentions,)
                    )
                    if self.config.is_encoder_decoder:
                        cross_attentions += (outputs.cross_attentions,)
                if output_hidden_states:
                    decoder_hidden_states += (
                        (outputs.decoder_hidden_states,)
                        if self.config.is_encoder_decoder
                        else (outputs.hidden_states,)
                    )

            # reshape for beam search
            vocab_size = next_token_scores.shape[-1]
            next_token_scores = next_token_scores.view(batch_size, num_beams * vocab_size)

            # Beam token selection: pick 1 + eos_token_id.shape[0] next tokens for each beam so we have at least 1
            # non eos token per beam.
            n_eos_tokens = eos_token_id.shape[0] if eos_token_id is not None else 0
            n_tokens_to_keep = max(2, 1 + n_eos_tokens) * num_beams
            if do_sample:
                probs = nn.functional.softmax(next_token_scores, dim=-1)
                next_tokens = torch.multinomial(probs, num_samples=n_tokens_to_keep)
                next_token_scores = torch.gather(next_token_scores, -1, next_tokens)
                next_token_scores, _indices = torch.sort(next_token_scores, descending=True, dim=1)
                next_tokens = torch.gather(next_tokens, -1, _indices)
            else:
                next_token_scores, next_tokens = torch.topk(
                    next_token_scores, n_tokens_to_keep, dim=1, largest=True, sorted=True
                )

            next_indices = torch.div(next_tokens, vocab_size, rounding_mode="floor")
            next_tokens = next_tokens % vocab_size

            # stateless
            beam_outputs = beam_scorer.process(
                input_ids,
                next_token_scores,
                next_tokens,
                next_indices,
                pad_token_id=pad_token_id,
                eos_token_id=eos_token_id,
                beam_indices=beam_indices,
                decoder_prompt_len=decoder_prompt_len,
            )

            beam_scores = beam_outputs["next_beam_scores"]
            beam_next_tokens = beam_outputs["next_beam_tokens"]
            beam_idx = beam_outputs["next_beam_indices"]

            input_ids = torch.cat([input_ids[beam_idx, :], beam_next_tokens.unsqueeze(-1)], dim=-1)

            model_kwargs = self._update_model_kwargs_for_generation(
                outputs,
                model_kwargs,
                is_encoder_decoder=self.config.is_encoder_decoder,
            )
            if model_kwargs.get("past_key_values", None) is not None:
                model_kwargs["past_key_values"] = self._temporary_reorder_cache(
                    model_kwargs["past_key_values"], beam_idx
                )

            if return_dict_in_generate and output_scores:
                beam_indices = tuple((beam_indices[beam_idx[i]] + (beam_idx[i],) for i in range(len(beam_indices))))

            # increase cur_len
            cur_len = cur_len + 1

            if beam_scorer.is_done or all(stopping_criteria(input_ids, scores)):
                this_peer_finished = True

        sequence_outputs = beam_scorer.finalize(
            input_ids,
            beam_scores,
            next_tokens,
            next_indices,
            pad_token_id=pad_token_id,
            eos_token_id=eos_token_id,
            max_length=stopping_criteria.max_length,
            beam_indices=beam_indices,
            decoder_prompt_len=decoder_prompt_len,
        )

        if return_dict_in_generate:
            if not output_scores:
                sequence_outputs["sequence_scores"] = None

            if self.config.is_encoder_decoder:
                return GenerateBeamEncoderDecoderOutput(
                    sequences=sequence_outputs["sequences"],
                    sequences_scores=sequence_outputs["sequence_scores"],
                    scores=scores,
                    logits=raw_logits,
                    beam_indices=sequence_outputs["beam_indices"],
                    encoder_attentions=encoder_attentions,
                    encoder_hidden_states=encoder_hidden_states,
                    decoder_attentions=decoder_attentions,
                    cross_attentions=cross_attentions,
                    decoder_hidden_states=decoder_hidden_states,
                    past_key_values=model_kwargs.get("past_key_values"),
                )
            else:
                return GenerateBeamDecoderOnlyOutput(
                    sequences=sequence_outputs["sequences"],
                    sequences_scores=sequence_outputs["sequence_scores"],
                    scores=scores,
                    logits=raw_logits,
                    beam_indices=sequence_outputs["beam_indices"],
                    attentions=decoder_attentions,
                    hidden_states=decoder_hidden_states,
                    past_key_values=model_kwargs.get("past_key_values"),
                )
        else:
            return sequence_outputs["sequences"]

    def _beam_sample(
        self,
        input_ids: torch.LongTensor,
        beam_scorer: BeamScorer,
        logits_processor: LogitsProcessorList,
        stopping_criteria: StoppingCriteriaList,
        logits_warper: LogitsProcessorList,
        generation_config: GenerationConfig,
        synced_gpus: bool,
        **model_kwargs,
    ) -> Union[GenerateBeamOutput, torch.LongTensor]:
        r"""
        Deprecated. Use `._beam_search()` instead, passing the same arguments.
        """

        logger.warning_once(
            "Calling `._beam_sample()` directly is deprecated and will be removed in v4.42. Use `._beam_search()` "
            "instead, passing the same arguments."
        )
        return self._beam_search(
            input_ids=input_ids,
            beam_scorer=beam_scorer,
            logits_processor=logits_processor,
            stopping_criteria=stopping_criteria,
            logits_warper=logits_warper,
            generation_config=generation_config,
            synced_gpus=synced_gpus,
            **model_kwargs,
        )

    def _group_beam_search(
        self,
        input_ids: torch.LongTensor,
        beam_scorer: BeamScorer,
        logits_processor: LogitsProcessorList,
        stopping_criteria: StoppingCriteriaList,
        generation_config: GenerationConfig,
        synced_gpus: bool,
        **model_kwargs,
    ):
        r"""
        Generates sequences of token ids for models with a language modeling head using **diverse beam search
        decoding** and can be used for text-decoder, text-to-text, speech-to-text, and vision-to-text models.

        Parameters:
            input_ids (`torch.LongTensor` of shape `(batch_size, sequence_length)`):
                The sequence used as a prompt for the generation.
            beam_scorer (`BeamScorer`):
                An derived instance of [`BeamScorer`] that defines how beam hypotheses are constructed, stored and
                sorted during generation. For more information, the documentation of [`BeamScorer`] should be read.
            logits_processor (`LogitsProcessorList`):
                An instance of [`LogitsProcessorList`]. List of instances of class derived from [`LogitsProcessor`]
                used to modify the prediction scores of the language modeling head applied at each generation step.
            stopping_criteria (`StoppingCriteriaList`):
                An instance of [`StoppingCriteriaList`]. List of instances of class derived from [`StoppingCriteria`]
                used to tell if the generation loop should stop.
            generation_config ([`~generation.GenerationConfig`]):
                The generation configuration to be used as parametrization of the decoding method.
            synced_gpus (`bool`):
                Whether to continue running the while loop until max_length (needed for ZeRO stage 3)
            model_kwargs:
                Additional model specific kwargs that will be forwarded to the `forward` function of the model. If
                model is an encoder-decoder model the kwargs should include `encoder_outputs`.

        Return:
            [`~generation.GenerateBeamDecoderOnlyOutput`], [`~generation.GenerateBeamEncoderDecoderOutput`] or
            `torch.LongTensor`: A `torch.LongTensor` containing the generated tokens (default behaviour) or a
            [`~generation.GenerateBeamDecoderOnlyOutput`] if `model.config.is_encoder_decoder=False` and
            `return_dict_in_generate=True` or a [`~generation.GenerateBeamEncoderDecoderOutput`] if
            `model.config.is_encoder_decoder=True`.
        """
        # init values
        pad_token_id = generation_config.pad_token_id
        eos_token_id = generation_config.eos_token_id
        output_attentions = generation_config.output_attentions
        output_hidden_states = generation_config.output_hidden_states
        output_scores = generation_config.output_scores
        output_logits = generation_config.output_logits
        return_dict_in_generate = generation_config.return_dict_in_generate

        num_beams = beam_scorer.num_beams
        num_beam_groups = beam_scorer.num_beam_groups
        num_sub_beams = num_beams // num_beam_groups
        batch_size = len(beam_scorer._beam_hyps) // num_beam_groups
        device = input_ids.device

        batch_beam_size, cur_len = input_ids.shape
        model_kwargs = self._get_initial_cache_position(input_ids, model_kwargs)

        if return_dict_in_generate and output_scores:
            beam_indices = [tuple(() for _ in range(num_sub_beams * batch_size)) for _ in range(num_beam_groups)]
        else:
            beam_indices = None

        if num_beams * batch_size != batch_beam_size:
            raise ValueError(
                f"Batch dimension of `input_ids` should be {num_beams * batch_size}, but is {batch_beam_size}."
            )

        # init attention / hidden states / scores tuples
        scores = () if (return_dict_in_generate and output_scores) else None
        raw_logits = () if (return_dict_in_generate and output_logits) else None
        decoder_attentions = () if (return_dict_in_generate and output_attentions) else None
        cross_attentions = () if (return_dict_in_generate and output_attentions) else None
        decoder_hidden_states = () if (return_dict_in_generate and output_hidden_states) else None

        # if model is an encoder-decoder, retrieve encoder attention weights and hidden states
        if return_dict_in_generate and self.config.is_encoder_decoder:
            encoder_attentions = model_kwargs["encoder_outputs"].get("attentions") if output_attentions else None
            encoder_hidden_states = (
                model_kwargs["encoder_outputs"].get("hidden_states") if output_hidden_states else None
            )

        # initialise score of first beam of each group with 0 and the rest with -1e9. This ensures that the beams in
        # the same group don't produce same tokens everytime.
        beam_scores = torch.full((batch_size, num_beams), -1e9, dtype=torch.float, device=device)
        beam_scores[:, ::num_sub_beams] = 0
        beam_scores = beam_scores.view((batch_size * num_beams,))

        this_peer_finished = False

        decoder_prompt_len = input_ids.shape[-1]  # record the prompt length of decoder
        while self._has_unfinished_sequences(this_peer_finished, synced_gpus, device=input_ids.device):
            # predicted tokens in cur_len step
            current_tokens = torch.zeros(batch_size * num_beams, dtype=input_ids.dtype, device=device)

            # indices which will form the beams in the next time step
            reordering_indices = torch.zeros(batch_size * num_beams, dtype=torch.long, device=device)

            # do one decoder step on all beams of all sentences in batch
            model_inputs = self.prepare_inputs_for_generation(input_ids, **model_kwargs)
            outputs = self(
                **model_inputs,
                return_dict=True,
                output_attentions=output_attentions,
                output_hidden_states=output_hidden_states,
            )

            if synced_gpus and this_peer_finished:
                cur_len = cur_len + 1
                continue  # don't waste resources running the code we don't need

            if output_scores:
                processed_score = torch.zeros_like(outputs.logits[:, -1, :])
            if output_logits:
                raw_logit_score = outputs.logits[:, -1, :]

            for beam_group_idx in range(num_beam_groups):
                group_start_idx = beam_group_idx * num_sub_beams
                group_end_idx = min(group_start_idx + num_sub_beams, num_beams)
                group_size = group_end_idx - group_start_idx

                # indices of beams of current group among all sentences in batch
                batch_group_indices = []

                for batch_idx in range(batch_size):
                    batch_group_indices.extend(
                        [batch_idx * num_beams + idx for idx in range(group_start_idx, group_end_idx)]
                    )
                group_input_ids = input_ids[batch_group_indices]

                # select outputs of beams of current group only
                next_token_logits = outputs.logits[batch_group_indices, -1, :]

                next_token_scores = nn.functional.log_softmax(
                    next_token_logits, dim=-1
                )  # (batch_size * group_size, vocab_size)
                vocab_size = next_token_scores.shape[-1]

                next_token_scores_processed = logits_processor(
                    group_input_ids, next_token_scores, current_tokens=current_tokens, beam_group_idx=beam_group_idx
                )
                next_token_scores = next_token_scores_processed + beam_scores[batch_group_indices].unsqueeze(-1)
                next_token_scores = next_token_scores.expand_as(next_token_scores_processed)

                if output_scores:
                    processed_score[batch_group_indices] = next_token_scores_processed

                # reshape for beam search
                next_token_scores = next_token_scores.view(batch_size, group_size * vocab_size)

                # Sample 1 + len(eos_token_id) next tokens for each beam so we have at least 1 non eos token per beam.
                n_eos_tokens = eos_token_id.shape[0] if eos_token_id is not None else 0
                next_token_scores, next_tokens = torch.topk(
                    next_token_scores, max(2, 1 + n_eos_tokens) * group_size, dim=1, largest=True, sorted=True
                )

                next_indices = torch.div(next_tokens, vocab_size, rounding_mode="floor")
                next_tokens = next_tokens % vocab_size

                # stateless
                process_beam_indices = sum(beam_indices, ()) if beam_indices is not None else None
                beam_outputs = beam_scorer.process(
                    group_input_ids,
                    next_token_scores,
                    next_tokens,
                    next_indices,
                    pad_token_id=pad_token_id,
                    eos_token_id=eos_token_id,
                    beam_indices=process_beam_indices,
                    group_index=beam_group_idx,
                    decoder_prompt_len=decoder_prompt_len,
                )
                beam_scores[batch_group_indices] = beam_outputs["next_beam_scores"]
                beam_next_tokens = beam_outputs["next_beam_tokens"]
                beam_idx = beam_outputs["next_beam_indices"]

                if return_dict_in_generate and output_scores:
                    beam_indices[beam_group_idx] = tuple(
                        beam_indices[beam_group_idx][beam_idx[i]] + (beam_idx[i],) for i in range(len(beam_indices[0]))
                    )

                input_ids[batch_group_indices] = group_input_ids[beam_idx]
                group_input_ids = torch.cat([group_input_ids[beam_idx, :], beam_next_tokens.unsqueeze(-1)], dim=-1)
                current_tokens[batch_group_indices] = group_input_ids[:, -1]

                # (beam_idx // group_size) -> batch_idx
                # (beam_idx % group_size) -> offset of idx inside the group
                reordering_indices[batch_group_indices] = (
                    num_beams * torch.div(beam_idx, group_size, rounding_mode="floor")
                    + group_start_idx
                    + (beam_idx % group_size)
                )

            # Store scores, attentions and hidden_states when required
            if return_dict_in_generate:
                if output_scores:
                    scores += (processed_score,)
                if output_logits:
                    raw_logits += (raw_logit_score,)
                if output_attentions:
                    decoder_attentions += (
                        (outputs.decoder_attentions,) if self.config.is_encoder_decoder else (outputs.attentions,)
                    )
                    if self.config.is_encoder_decoder:
                        cross_attentions += (outputs.cross_attentions,)

                if output_hidden_states:
                    decoder_hidden_states += (
                        (outputs.decoder_hidden_states,)
                        if self.config.is_encoder_decoder
                        else (outputs.hidden_states,)
                    )

            input_ids = torch.cat([input_ids, current_tokens.unsqueeze(-1)], dim=-1)

            model_kwargs = self._update_model_kwargs_for_generation(
                outputs,
                model_kwargs,
                is_encoder_decoder=self.config.is_encoder_decoder,
            )
            if model_kwargs.get("past_key_values", None) is not None:
                model_kwargs["past_key_values"] = self._temporary_reorder_cache(
                    model_kwargs["past_key_values"], reordering_indices
                )

            # increase cur_len
            cur_len = cur_len + 1

            if beam_scorer.is_done or all(stopping_criteria(input_ids, scores)):
                this_peer_finished = True

        final_beam_indices = sum(beam_indices, ()) if beam_indices is not None else None
        sequence_outputs = beam_scorer.finalize(
            input_ids,
            beam_scores,
            next_tokens,
            next_indices,
            pad_token_id=pad_token_id,
            eos_token_id=eos_token_id,
            max_length=stopping_criteria.max_length,
            beam_indices=final_beam_indices,
            decoder_prompt_len=decoder_prompt_len,
        )

        if return_dict_in_generate:
            if not output_scores:
                sequence_outputs["sequence_scores"] = None

            if self.config.is_encoder_decoder:
                return GenerateBeamEncoderDecoderOutput(
                    sequences=sequence_outputs["sequences"],
                    sequences_scores=sequence_outputs["sequence_scores"],
                    scores=scores,
                    logits=raw_logits,
                    beam_indices=sequence_outputs["beam_indices"],
                    encoder_attentions=encoder_attentions,
                    encoder_hidden_states=encoder_hidden_states,
                    decoder_attentions=decoder_attentions,
                    cross_attentions=cross_attentions,
                    decoder_hidden_states=decoder_hidden_states,
                    past_key_values=model_kwargs.get("past_key_values"),
                )
            else:
                return GenerateBeamDecoderOnlyOutput(
                    sequences=sequence_outputs["sequences"],
                    sequences_scores=sequence_outputs["sequence_scores"],
                    scores=scores,
                    logits=raw_logits,
                    beam_indices=sequence_outputs["beam_indices"],
                    attentions=decoder_attentions,
                    hidden_states=decoder_hidden_states,
                    past_key_values=model_kwargs.get("past_key_values"),
                )
        else:
            return sequence_outputs["sequences"]

    def _constrained_beam_search(
        self,
        input_ids: torch.LongTensor,
        constrained_beam_scorer: ConstrainedBeamSearchScorer,
        logits_processor: LogitsProcessorList,
        stopping_criteria: StoppingCriteriaList,
        generation_config: GenerationConfig,
        synced_gpus: bool,
        **model_kwargs,
    ) -> Union[GenerateBeamOutput, torch.LongTensor]:
        r"""
        Generates sequences of token ids for models with a language modeling head using **constrained beam search
        decoding** and can be used for text-decoder, text-to-text, speech-to-text, and vision-to-text models.

        Parameters:
            input_ids (`torch.LongTensor` of shape `(batch_size, sequence_length)`):
                The sequence used as a prompt for the generation.
            constrained_beam_scorer (`ConstrainedBeamSearchScorer`):
                A derived instance of [`BeamScorer`] that defines how beam hypotheses are constructed, stored and
                sorted during generation, while satisfying a list of positive constraints. For more information, the
                documentation of [`ConstrainedBeamSearchScorer`] should be read.
            logits_processor (`LogitsProcessorList`):
                An instance of [`LogitsProcessorList`]. List of instances of class derived from [`LogitsProcessor`]
                used to modify the prediction scores of the language modeling head applied at each generation step.
            stopping_criteria (`StoppingCriteriaList`):
                An instance of [`StoppingCriteriaList`]. List of instances of class derived from [`StoppingCriteria`]
                used to tell if the generation loop should stop.
            logits_warper (`LogitsProcessorList`):
                An instance of [`LogitsProcessorList`]. List of instances of class derived from [`LogitsWarper`] used
                to warp the prediction score distribution of the language modeling head applied before multinomial
                sampling at each generation step.
            generation_config ([`~generation.GenerationConfig`]):
                The generation configuration to be used as parametrization of the decoding method.
            synced_gpus (`bool`):
                Whether to continue running the while loop until max_length (needed for ZeRO stage 3)
            model_kwargs:
                Additional model specific kwargs will be forwarded to the `forward` function of the model. If model is
                an encoder-decoder model the kwargs should include `encoder_outputs`.

        Return:
            [`~generation.GenerateBeamDecoderOnlyOutput`], [`~generation.GenerateBeamEncoderDecoderOutput`] or
            `torch.LongTensor`: A `torch.LongTensor` containing the generated tokens (default behaviour) or a
            [`~generation.GenerateBeamDecoderOnlyOutput`] if `model.config.is_encoder_decoder=False` and
            `return_dict_in_generate=True` or a [`~generation.GenerateBeamEncoderDecoderOutput`] if
            `model.config.is_encoder_decoder=True`.
        """
        # init values
        pad_token_id = generation_config.pad_token_id
        eos_token_id = generation_config.eos_token_id
        output_attentions = generation_config.output_attentions
        output_hidden_states = generation_config.output_hidden_states
        output_scores = generation_config.output_scores
        output_logits = generation_config.output_logits
        return_dict_in_generate = generation_config.return_dict_in_generate

        batch_size = len(constrained_beam_scorer._beam_hyps)
        num_beams = constrained_beam_scorer.num_beams

        batch_beam_size, cur_len = input_ids.shape
        model_kwargs = self._get_initial_cache_position(input_ids, model_kwargs)

        if num_beams * batch_size != batch_beam_size:
            raise ValueError(
                f"Batch dimension of `input_ids` should be {num_beams * batch_size}, but is {batch_beam_size}."
            )

        # init attention / hidden states / scores tuples
        scores = () if (return_dict_in_generate and output_scores) else None
        raw_logits = () if (return_dict_in_generate and output_logits) else None
        beam_indices = (
            tuple(() for _ in range(batch_beam_size)) if (return_dict_in_generate and output_scores) else None
        )
        decoder_attentions = () if (return_dict_in_generate and output_attentions) else None
        cross_attentions = () if (return_dict_in_generate and output_attentions) else None
        decoder_hidden_states = () if (return_dict_in_generate and output_hidden_states) else None

        # if model is an encoder-decoder, retrieve encoder attention weights and hidden states
        if return_dict_in_generate and self.config.is_encoder_decoder:
            encoder_attentions = model_kwargs["encoder_outputs"].get("attentions") if output_attentions else None
            encoder_hidden_states = (
                model_kwargs["encoder_outputs"].get("hidden_states") if output_hidden_states else None
            )

        # initialise score of first beam with 0 and the rest with -1e9. This makes sure that only tokens
        # of the first beam are considered to avoid sampling the exact same tokens across all beams.
        beam_scores = torch.zeros((batch_size, num_beams), dtype=torch.float, device=input_ids.device)
        beam_scores[:, 1:] = -1e9
        beam_scores = beam_scores.view((batch_size * num_beams,))

        this_peer_finished = False

        decoder_prompt_len = input_ids.shape[-1]  # record the prompt length of decoder
        while self._has_unfinished_sequences(this_peer_finished, synced_gpus, device=input_ids.device):
            model_inputs = self.prepare_inputs_for_generation(input_ids, **model_kwargs)

            outputs = self(
                **model_inputs,
                return_dict=True,
                output_attentions=output_attentions,
                output_hidden_states=output_hidden_states,
            )

            if synced_gpus and this_peer_finished:
                cur_len = cur_len + 1
                continue  # don't waste resources running the code we don't need

            next_token_logits = outputs.logits[:, -1, :]
            next_token_scores = nn.functional.log_softmax(
                next_token_logits, dim=-1
            )  # (batch_size * num_beams, vocab_size)

            next_token_scores_processed = logits_processor(input_ids, next_token_scores)

            next_token_scores = next_token_scores_processed + beam_scores[:, None].expand_as(
                next_token_scores_processed
            )

            scores_for_all_vocab = next_token_scores.clone()

            # Store scores, attentions and hidden_states when required
            if return_dict_in_generate:
                if output_scores:
                    scores += (next_token_scores,)
                if output_logits:
                    raw_logits += (next_token_logits,)
                if output_attentions:
                    decoder_attentions += (
                        (outputs.decoder_attentions,) if self.config.is_encoder_decoder else (outputs.attentions,)
                    )
                    if self.config.is_encoder_decoder:
                        cross_attentions += (outputs.cross_attentions,)

                if output_hidden_states:
                    decoder_hidden_states += (
                        (outputs.decoder_hidden_states,)
                        if self.config.is_encoder_decoder
                        else (outputs.hidden_states,)
                    )

            # reshape for beam search
            vocab_size = next_token_scores.shape[-1]
            next_token_scores = next_token_scores.view(batch_size, num_beams * vocab_size)

            # Sample 1 + len(eos_token_id) next tokens for each beam so we have at least 1 non eos token per beam.
            n_eos_tokens = eos_token_id.shape[0] if eos_token_id is not None else 0
            next_token_scores, next_tokens = torch.topk(
                next_token_scores, max(2, 1 + n_eos_tokens) * num_beams, dim=1, largest=True, sorted=True
            )

            next_indices = (next_tokens / vocab_size).long()
            next_tokens = next_tokens % vocab_size

            # stateless
            beam_outputs = constrained_beam_scorer.process(
                input_ids,
                next_token_scores,
                next_tokens,
                next_indices,
                scores_for_all_vocab,
                pad_token_id=pad_token_id,
                eos_token_id=eos_token_id,
                beam_indices=beam_indices,
                decoder_prompt_len=decoder_prompt_len,
            )
            beam_scores = beam_outputs["next_beam_scores"]
            beam_next_tokens = beam_outputs["next_beam_tokens"]
            beam_idx = beam_outputs["next_beam_indices"]

            input_ids = torch.cat([input_ids[beam_idx, :], beam_next_tokens.unsqueeze(-1)], dim=-1)
            model_kwargs = self._update_model_kwargs_for_generation(
                outputs,
                model_kwargs,
                is_encoder_decoder=self.config.is_encoder_decoder,
            )
            if model_kwargs.get("past_key_values", None) is not None:
                model_kwargs["past_key_values"] = self._temporary_reorder_cache(
                    model_kwargs["past_key_values"], beam_idx
                )

            if return_dict_in_generate and output_scores:
                beam_indices = tuple((beam_indices[beam_idx[i]] + (beam_idx[i],) for i in range(len(beam_indices))))

            # increase cur_len
            cur_len = cur_len + 1

            if constrained_beam_scorer.is_done or all(stopping_criteria(input_ids, scores)):
                this_peer_finished = True

        sequence_outputs = constrained_beam_scorer.finalize(
            input_ids,
            beam_scores,
            next_tokens,
            next_indices,
            pad_token_id=pad_token_id,
            eos_token_id=eos_token_id,
            max_length=stopping_criteria.max_length,
            beam_indices=beam_indices,
            decoder_prompt_len=decoder_prompt_len,
        )

        if return_dict_in_generate:
            if not output_scores:
                sequence_outputs["sequence_scores"] = None
            if self.config.is_encoder_decoder:
                return GenerateBeamEncoderDecoderOutput(
                    sequences=sequence_outputs["sequences"],
                    sequences_scores=sequence_outputs["sequence_scores"],
                    scores=scores,
                    logits=raw_logits,
                    beam_indices=sequence_outputs["beam_indices"],
                    encoder_attentions=encoder_attentions,
                    encoder_hidden_states=encoder_hidden_states,
                    decoder_attentions=decoder_attentions,
                    cross_attentions=cross_attentions,
                    decoder_hidden_states=decoder_hidden_states,
                    past_key_values=model_kwargs.get("past_key_values"),
                )
            else:
                return GenerateBeamDecoderOnlyOutput(
                    sequences=sequence_outputs["sequences"],
                    sequences_scores=sequence_outputs["sequence_scores"],
                    scores=scores,
                    logits=raw_logits,
                    beam_indices=sequence_outputs["beam_indices"],
                    attentions=decoder_attentions,
                    hidden_states=decoder_hidden_states,
                    past_key_values=model_kwargs.get("past_key_values"),
                )
        else:
            return sequence_outputs["sequences"]

    def _assisted_decoding(
        self,
        input_ids: torch.LongTensor,
        candidate_generator: CandidateGenerator,
        logits_processor: LogitsProcessorList,
        logits_warper: LogitsProcessorList,
        stopping_criteria: StoppingCriteriaList,
        generation_config: GenerationConfig,
        synced_gpus: bool,
        streamer: Optional["BaseStreamer"],
        **model_kwargs,
    ) -> Union[GenerateNonBeamOutput, torch.LongTensor]:
        r"""
        Generates sequences of token ids for models with a language modeling head using **greedy decoding** or
        **sample** (depending on `do_sample`), assisted by candidate sequences. Assisted generation is an example of a
        candidate decoding strategy. Can be used for text-decoder, text-to-text, speech-to-text, and vision-to-text
        models.

        Parameters:
            input_ids (`torch.LongTensor` of shape `(batch_size, sequence_length)`):
                The sequence used as a prompt for the generation.
            candidate_generator (`CandidateGenerator`):
                A derived instance of [`CandidateGenerator`] that defines how candidate sequences are generated. For
                more information, the documentation of [`CandidateGenerator`] should be read.
            logits_processor (`LogitsProcessorList`):
                An instance of [`LogitsProcessorList`]. List of instances of class derived from [`LogitsProcessor`]
                used to modify the prediction scores of the language modeling head applied at each generation step.
            logits_warper (`LogitsProcessorList`):
                An instance of [`LogitsProcessorList`]. List of instances of class derived from [`LogitsWarper`] used
                to warp the prediction score distribution of the language modeling head applied before multinomial
                sampling at each generation step. Only used if sampling is active.
            stopping_criteria (`StoppingCriteriaList`):
                An instance of [`StoppingCriteriaList`]. List of instances of class derived from [`StoppingCriteria`]
                used to tell if the generation loop should stop.
            generation_config ([`~generation.GenerationConfig`]):
                The generation configuration to be used as parametrization of the decoding method.
            synced_gpus (`bool`):
                Whether to continue running the while loop until max_length (needed for ZeRO stage 3)
            streamer (`BaseStreamer`, *optional*):
                Streamer object that will be used to stream the generated sequences. Generated tokens are passed
                through `streamer.put(token_ids)` and the streamer is responsible for any further processing.
            model_kwargs:
                Additional model specific keyword arguments will be forwarded to the `forward` function of the model.
                If model is an encoder-decoder model the kwargs should include `encoder_outputs`.

        Return:
            [`~generation.GenerateDecoderOnlyOutput`], [`~generation.GenerateEncoderDecoderOutput`] or
            `torch.LongTensor`: A `torch.LongTensor` containing the generated tokens (default behaviour) or a
            [`~generation.GenerateDecoderOnlyOutput`] if `model.config.is_encoder_decoder=False` and
            `return_dict_in_generate=True` or a [`~generation.GenerateEncoderDecoderOutput`] if
            `model.config.is_encoder_decoder=True`.
        """
        # init values
        do_sample = logits_warper is not None
        output_attentions = generation_config.output_attentions
        output_hidden_states = generation_config.output_hidden_states
        output_scores = generation_config.output_scores
        output_logits = generation_config.output_logits
        return_dict_in_generate = generation_config.return_dict_in_generate

        # init attention / hidden states / scores tuples
        scores = () if (return_dict_in_generate and output_scores) else None
        raw_logits = () if (return_dict_in_generate and output_logits) else None
        decoder_attentions = () if (return_dict_in_generate and output_attentions) else None
        cross_attentions = () if (return_dict_in_generate and output_attentions) else None
        decoder_hidden_states = () if (return_dict_in_generate and output_hidden_states) else None

        # if model is an encoder-decoder, retrieve encoder attention weights and hidden states
        if return_dict_in_generate and self.config.is_encoder_decoder:
            encoder_attentions = model_kwargs["encoder_outputs"].get("attentions") if output_attentions else None
            encoder_hidden_states = (
                model_kwargs["encoder_outputs"].get("hidden_states") if output_hidden_states else None
            )

        # keep track of which sequences are already finished
        batch_size = input_ids.shape[0]
        unfinished_sequences = torch.ones(batch_size, dtype=torch.long, device=input_ids.device)
        model_kwargs = self._get_initial_cache_position(input_ids, model_kwargs)

        this_peer_finished = False
        while self._has_unfinished_sequences(this_peer_finished, synced_gpus, device=input_ids.device):
            cur_len = input_ids.shape[-1]

            #  1. Fetch candidate sequences from a `CandidateGenerator`
            candidate_input_ids, candidate_logits = candidate_generator.get_candidates(input_ids)
            candidate_input_ids = candidate_input_ids.to(self.device)
            if candidate_logits is not None:
                candidate_logits = candidate_logits.to(self.device)

            candidate_length = candidate_input_ids.shape[1] - input_ids.shape[1]
            is_done_candidate = stopping_criteria(candidate_input_ids, None)

            # 2. Use the original model to obtain the next token logits given the candidate sequence. We obtain
            # `candidate_length + 1` relevant logits from this process: in the event that all candidates are correct,
            # we use this forward pass to also pick the subsequent logits in the original model.

            # 2.1. Prepare the model inputs
            candidate_kwargs = copy.copy(model_kwargs)
            candidate_kwargs = _prepare_attention_mask(
                candidate_kwargs, candidate_input_ids.shape[1], self.config.is_encoder_decoder
            )
            candidate_kwargs = _prepare_token_type_ids(candidate_kwargs, candidate_input_ids.shape[1])
            if "cache_position" in candidate_kwargs:
                candidate_kwargs["cache_position"] = torch.cat(
                    (
                        candidate_kwargs["cache_position"],
                        torch.arange(cur_len, cur_len + candidate_length, device=input_ids.device, dtype=torch.long),
                    ),
                    dim=0,
                )

            model_inputs = self.prepare_inputs_for_generation(candidate_input_ids, **candidate_kwargs)
            if "num_logits_to_keep" in model_inputs:
                model_inputs["num_logits_to_keep"] = candidate_length + 1

            # 2.2. Run a forward pass on the candidate sequence
            outputs = self(
                **model_inputs,
                output_attentions=output_attentions,
                output_hidden_states=output_hidden_states,
            )

            # 2.3. Process the new logits
            new_logits = outputs.logits[:, -candidate_length - 1 :]  # excludes the input prompt if present
            next_token_logits = new_logits.clone()
            if len(logits_processor) > 0:
                for i in range(candidate_length + 1):
                    new_logits[:, i, :] = logits_processor(candidate_input_ids[:, : cur_len + i], new_logits[:, i, :])
            if do_sample and len(logits_warper) > 0:
                for i in range(candidate_length + 1):
                    new_logits[:, i, :] = logits_warper(candidate_input_ids[:, : cur_len + i], new_logits[:, i, :])

            # 3. Select the accepted tokens. There are two possible cases:
            # Case 1: `do_sample=True` and we have logits for the candidates (originally from speculative decoding)
            # 👉 Apply algorithm 1 from the speculative decoding paper (https://arxiv.org/pdf/2211.17192.pdf).
            if do_sample and candidate_logits is not None:
                valid_tokens, n_matches = _speculative_sampling(
                    candidate_input_ids,
                    candidate_logits,
                    candidate_length,
                    new_logits,
                    is_done_candidate,
                )

            # Case 2: all other cases (originally from assisted generation) 👉 Compare the tokens selected from the
            # original model logits with the candidate tokens. We can keep the candidate tokens until the first
            # mismatch, or until the max length is reached.
            else:
                if do_sample:
                    probs = new_logits.softmax(dim=-1)
                    selected_tokens = torch.multinomial(probs[0, :, :], num_samples=1).squeeze(1)[None, :]
                else:
                    selected_tokens = new_logits.argmax(dim=-1)

                candidate_new_tokens = candidate_input_ids[:, cur_len:]
                n_matches = ((~(candidate_new_tokens == selected_tokens[:, :-1])).cumsum(dim=-1) < 1).sum()

                # Ensure we don't generate beyond max_len or an EOS token
                if is_done_candidate and n_matches == candidate_length:
                    n_matches -= 1
                valid_tokens = selected_tokens[:, : n_matches + 1]

            # 4. Update variables according to the number of matching assistant tokens. Remember: the token generated
            # by the model after the last candidate match is also valid, as it is generated from a correct sequence.
            # Because of this last token, assisted generation search reduces to a normal greedy search/sample if there
            # is no match.

            # 4.1. Get the valid continuation, after the matching tokens
            input_ids = torch.cat((input_ids, valid_tokens), dim=-1)
            if streamer is not None:
                streamer.put(valid_tokens.cpu())
            new_cur_len = input_ids.shape[-1]

            # 4.2. Discard past key values relative to unused assistant tokens
            new_cache_size = new_cur_len - 1
            outputs.past_key_values = _crop_past_key_values(self, outputs.past_key_values, new_cache_size)

            # 5. Update the candidate generation strategy if needed
            candidate_generator.update_candidate_strategy(input_ids, new_logits, n_matches)

            if synced_gpus and this_peer_finished:
                continue  # don't waste resources running the code we don't need

            # Store scores, attentions and hidden_states when required
            # Assistant: modified to append one tuple element per token, as in the other generation methods.
            if return_dict_in_generate:
                if output_scores:
                    scores += tuple(new_logits[:, i, :] for i in range(n_matches + 1))
                if output_logits:
                    raw_logits += (next_token_logits,)

                if "past_key_values" not in model_kwargs:
                    added_len = new_cur_len
                else:
                    added_len = n_matches + 1

                if output_attentions:
                    if self.config.is_encoder_decoder:
                        cross_attentions = _split_model_outputs(
                            cross_attentions, outputs.cross_attentions, cur_len, added_len
                        )
                        decoder_attentions = _split_model_outputs(
                            decoder_attentions,
                            outputs.decoder_attentions,
                            cur_len,
                            added_len,
                            is_decoder_attention=True,
                        )
                    else:
                        decoder_attentions = _split_model_outputs(
                            decoder_attentions,
                            outputs.attentions,
                            cur_len,
                            added_len,
                            is_decoder_attention=True,
                        )
                if output_hidden_states:
                    if self.config.is_encoder_decoder:
                        decoder_hidden_states = _split_model_outputs(
                            decoder_hidden_states, outputs.decoder_hidden_states, cur_len, added_len
                        )
                    else:
                        decoder_hidden_states = _split_model_outputs(
                            decoder_hidden_states, outputs.hidden_states, cur_len, added_len
                        )

            model_kwargs = self._update_model_kwargs_for_generation(
                outputs,
                model_kwargs,
                is_encoder_decoder=self.config.is_encoder_decoder,
                num_new_tokens=n_matches + 1,
            )

            unfinished_sequences = unfinished_sequences & ~stopping_criteria(input_ids, scores)
            this_peer_finished = unfinished_sequences.max() == 0

        if streamer is not None:
            streamer.end()

        if (
            hasattr(candidate_generator, "assistant_model")
            and candidate_generator.assistant_model.generation_config.num_assistant_tokens_schedule == "heuristic"
        ):
            candidate_generator.assistant_model.generation_config.num_assistant_tokens = (
                candidate_generator.num_assistant_tokens
            )
        if return_dict_in_generate:
            if self.config.is_encoder_decoder:
                return GenerateEncoderDecoderOutput(
                    sequences=input_ids,
                    scores=scores,
                    logits=raw_logits,
                    encoder_attentions=encoder_attentions,
                    encoder_hidden_states=encoder_hidden_states,
                    decoder_attentions=decoder_attentions,
                    cross_attentions=cross_attentions,
                    decoder_hidden_states=decoder_hidden_states,
                    past_key_values=model_kwargs.get("past_key_values"),
                )
            else:
                return GenerateDecoderOnlyOutput(
                    sequences=input_ids,
                    scores=scores,
                    logits=raw_logits,
                    attentions=decoder_attentions,
                    hidden_states=decoder_hidden_states,
                    past_key_values=model_kwargs.get("past_key_values"),
                )
        else:
            return input_ids


def _speculative_sampling(
    candidate_input_ids,
    candidate_logits,
    candidate_length,
    new_logits,
    is_done_candidate,
):
    """
    Applies sampling as in the speculative decoding paper (https://arxiv.org/pdf/2211.17192.pdf, algorithm 1). Returns
    the selected tokens, as well as the number of candidate matches.

    NOTE: Unless otherwise stated, the variable names match those in the paper.
    """
    new_candidate_input_ids = candidate_input_ids[:, -candidate_length:]
    # Gets the probabilities from the logits. q_i and p_i denote the assistant and model probabilities of the tokens
    # selected by the assistant, respectively.
    q = candidate_logits.softmax(dim=-1)
    q_i = q[:, torch.arange(candidate_length), new_candidate_input_ids].squeeze(0, 1)
    p = new_logits.softmax(dim=-1)
    p_i = p[:, torch.arange(candidate_length), new_candidate_input_ids].squeeze(0, 1)
    probability_ratio = p_i / q_i

    # When probability_ratio > 1 (i.e. q_i(x) < p_i(x), or "assistant probability of the candidate token is smaller
    # than the model probability for the same token"), keep the token. Otherwise reject with p = 1 - probability_ratio
    # (= keep with p = probability_ratio). Keep all the tokens until the first rejection
    r_i = torch.rand_like(probability_ratio)
    is_accepted = r_i <= probability_ratio
    n_matches = ((~is_accepted).cumsum(dim=-1) < 1).sum()  # this is `n` in algorithm 1

    # Ensure we don't generate beyond max_len or an EOS token (not in algorithm 1, but needed for correct behavior)
    if is_done_candidate and n_matches == candidate_length:
        # Output length is assumed to be `n_matches + 1`. Since we won't generate another token with the target model
        # due to acceptance on EOS we fix `n_matches`
        n_matches -= 1
        valid_tokens = new_candidate_input_ids[:, : n_matches + 1]
    else:
        # Next token selection: if there is a rejection, adjust the distribution from the main model before sampling.
        gamma = candidate_logits.shape[1]
        p_n_plus_1 = p[:, n_matches, :]
        if n_matches < gamma:
            q_n_plus_1 = q[:, n_matches, :]
            p_prime = torch.clamp((p_n_plus_1 - q_n_plus_1), min=0)
            p_prime.div_(p_prime.sum())
        else:
            p_prime = p_n_plus_1
        t = torch.multinomial(p_prime, num_samples=1).squeeze(1)[None, :]

        # The selected tokens include the matches (if any) plus the next sampled tokens
        if n_matches > 0:
            valid_tokens = torch.cat((new_candidate_input_ids[:, :n_matches], t), dim=-1)
        else:
            valid_tokens = t

    return valid_tokens, n_matches


def _split_model_outputs(outputs, new_outputs, cur_len, added_len, is_decoder_attention=False):
    """
    Given the (decoder/cross attentions)/(decoder hidden states) for multiple generated tokens, splits it into a tuple
    where each member corresponds to a single generated token.
    """
    # Retrocompatibility: in our generation functions, the first iteration includes the attention/hidden states for the
    # prompt.
    if len(outputs) == 0:
        new_tuple = ()
        for layer in new_outputs:
            last_dim_size = cur_len if is_decoder_attention else layer.shape[-1]
            new_tuple += (layer[..., :cur_len, :last_dim_size],)
        outputs += (new_tuple,)
        # The first iteration contains the prompt + 1 generated token, let's update the length variables accordingly
        cur_len += 1
        added_len -= cur_len

    for i in range(added_len):
        new_tuple = ()
        for layer in new_outputs:
            last_dim_size = cur_len + i if is_decoder_attention else layer.shape[-1]
            new_tuple += (layer[..., i : i + 1, :last_dim_size],)
        outputs += (new_tuple,)
    return outputs


def _ranking_fast(
    context_hidden: torch.FloatTensor,
    next_hidden: torch.FloatTensor,
    next_top_k_probs: torch.FloatTensor,
    alpha: float,
    beam_width: int,
) -> torch.FloatTensor:
    """
    Reranks the top_k candidates based on a degeneration penalty (cosine similarity with previous tokens), as described
    in the paper "A Contrastive Framework for Neural Text Generation". Returns the index of the best candidate for each
    row in the batch.
    """
    norm_context_hidden = context_hidden / context_hidden.norm(dim=2, keepdim=True)
    norm_next_hidden = next_hidden / next_hidden.norm(dim=2, keepdim=True)
    cosine_matrix = torch.matmul(norm_context_hidden, norm_next_hidden.transpose(1, 2)).squeeze(-1)  # [B*K, S]
    degeneration_penalty, _ = torch.max(cosine_matrix, dim=-1)  # [B*K]
    next_top_k_probs = next_top_k_probs.view(-1)  # [B*K]
    contrastive_score = (1.0 - alpha) * next_top_k_probs - alpha * degeneration_penalty
    contrastive_score = torch.stack(torch.split(contrastive_score, beam_width))  # [B, K]
    _, selected_idx = contrastive_score.max(dim=-1)  # [B]
    return selected_idx


def _split(data, full_batch_size: int, split_size: int = None):
    """
    Takes care of three cases:
    1. data is a tensor: e.g. last_hidden_state, pooler_output etc. split them on the batch_size dim
    2. data is a tuple: e.g. hidden_states, attentions etc. Keep the tuple as it is and split each tensor in it and
       return a list of tuples
    3. data is a tuple of tuples, e.g. past_key_values. Keep the tuple as it is and split each tuple in it and
       return a list of tuples of tuples
    (see documentation of ModelOutput)
    """
    if data is None:
        return [None] * (full_batch_size // split_size)
    if isinstance(data, torch.Tensor):
        return [data[i : i + split_size] for i in range(0, full_batch_size, split_size)]
    elif isinstance(data, tuple):
        # If the elements of the tuple are also tuples (e.g., past_key_values in our earlier example)
        if isinstance(data[0], tuple):
            return [
                tuple(tuple(tensor[i : i + split_size] for tensor in inner_tuple) for inner_tuple in data)
                for i in range(0, full_batch_size, split_size)
            ]

        else:
            return [
                tuple(sub_tensor[i : i + split_size] for sub_tensor in data)
                for i in range(0, full_batch_size, split_size)
            ]
    else:
        raise ValueError(f"Unexpected attribute type: {type(data)}")


def _split_model_inputs(
    model_input: Union[ModelOutput, Dict], split_size: int, full_batch_size: int
) -> List[Union[ModelOutput, Dict]]:
    """
    Split a ModelOutput object (or its subclasses) or Dict into a list of same-class objects based on a specified split
    size. The input object is dict when it was prepared for forward pass and ModelOutput when it was returned from
    previous forward pass.
    """
    # Edge case: if model_input is None, return a list of Nones
    # this happens with Whisper where encoder_outputs is None
    if model_input is None:
        return [model_input] * (full_batch_size // split_size)
    # Infer the class from the object
    model_output_cls = type(model_input)
    if (full_batch_size % split_size) != 0:
        raise ValueError("`full_batch_size` must be divisible by `split_size`")

    if split_size > full_batch_size:
        raise ValueError("`split_size` must be smaller or equal to `full_batch_size`")

    # Helper function to split tensors or tuples of tensors

    # Find all the dataclass fields (e.g., last_hidden_state, pooler_output etc.) and split them
    keys = (
        model_input.__dataclass_fields__.keys() if hasattr(model_input, "__dataclass_fields__") else model_input.keys()
    )
    # We only keep keys that are in the model_input
    keys = [k for k in keys if k in model_input]
    # Here we can have four types of values: tensors, tuples of tensors and booleans, and encoder_outputs which is a
    # ModelOutput object.
    # bool should not be split but replicated for each split
    bool_keys = [k for k in keys if isinstance(model_input[k], bool) or k == "cache_position"]
    keys_to_ignore = ["cache_position", "encoder_outputs", "num_logits_to_keep"]
    non_bool_keys = [k for k in keys if not isinstance(model_input[k], bool) and k not in keys_to_ignore]

    # we split the tensors and tuples of tensors
    data_split_list = [
        {k: _split(model_input[k], full_batch_size, split_size)[i] for k in non_bool_keys}
        for i in range(full_batch_size // split_size)
    ]
    # bool values are the same and replicated for each split
    bool_data = {k: model_input[k] for k in bool_keys}
    # encoder_outputs is a ModelOutput object and should be split by its own
    if "encoder_outputs" in model_input:
        encoder_outputs_split = _split_model_inputs(model_input["encoder_outputs"], split_size, full_batch_size)
        data_split_list = [
            {**data_split, "encoder_outputs": encoder_outputs_split[i]} for i, data_split in enumerate(data_split_list)
        ]
    # num_logits_to_keep should be replicated for each split, similar to bool values
    if "num_logits_to_keep" in model_input:
        data_split_list = [
            {**data_split, "num_logits_to_keep": model_input["num_logits_to_keep"]} for data_split in data_split_list
        ]

    # Convert each dictionary in the list to an object of the inferred class
    split_model_inputs: List[Union[ModelOutput, Dict]] = [
        model_output_cls(**data_split, **bool_data) for data_split in data_split_list
    ]

    return split_model_inputs


def stack_model_outputs(model_outputs: List[ModelOutput]) -> ModelOutput:
    """
    Stack a list of ModelOutput objects (or its subclasses) along the batch_size dimension. The function infers the
    specific ModelOutput subclass from the list provided.
    """
    if not model_outputs:
        raise ValueError("Input list is empty.")

    # Infer the class from the first object in the list
    model_output_cls = type(model_outputs[0])

    # Ensure all objects are of the same type
    if not all(isinstance(obj, model_output_cls) for obj in model_outputs):
        raise ValueError("All elements in the list should be of the same type.")

    # Helper function to concat tensors or tuples of tensors
    def _concat(data):
        """
        Reverse of `_split` function above.
        """
        if any(data is None for data in data):
            return None
        if isinstance(data[0], torch.Tensor):
            return torch.cat(data, dim=0)
        elif isinstance(data[0], tuple):
            # If the elements of the tuple are also tuples (e.g., past_key_values in our earlier example)
            if isinstance(data[0][0], tuple):
                return tuple(
                    tuple(torch.cat([attr[i][j] for attr in data], dim=0) for j in range(len(data[0][0])))
                    for i in range(len(data[0]))
                )
            else:
                return tuple(torch.cat([attr[i] for attr in data], dim=0) for i in range(len(data[0])))
        elif isinstance(data[0], (int, float)):
            # If the elements are integers or floats, return a tensor
            return torch.tensor(data)
        else:
            raise ValueError(f"Unexpected attribute type: {type(data[0])}")

    # Use a dictionary comprehension to gather attributes from all objects and concatenate them
    concatenated_data = {
        k: _concat([getattr(model_output, k) for model_output in model_outputs])
        for k in model_output_cls.__dataclass_fields__.keys()
    }

    # Return a new object of the inferred class with the concatenated attributes
    return model_output_cls(**concatenated_data)
>>>>>>> 1c2bb3ac
<|MERGE_RESOLUTION|>--- conflicted
+++ resolved
@@ -1,6 +1,3 @@
-<<<<<<< HEAD
-arith_utils.py
-=======
 # coding=utf-8
 # Copyright 2020 The Google AI Language Team Authors, Facebook AI Research authors and The HuggingFace Inc. team.
 # Copyright (c) 2020, NVIDIA CORPORATION.  All rights reserved.
@@ -3831,5 +3828,4 @@
     }
 
     # Return a new object of the inferred class with the concatenated attributes
-    return model_output_cls(**concatenated_data)
->>>>>>> 1c2bb3ac
+    return model_output_cls(**concatenated_data)